--- conflicted
+++ resolved
@@ -119,40 +119,28 @@
 
     runs-on: ubuntu-20.04
     container:
-<<<<<<< HEAD
-      image: ghcr.io/${{ github.repository }}-ci:latest
-      options: >-
-        --add-host=host.docker.internal:host-gateway
-    timeout-minutes: 45
-
-    steps:
-      - uses: actions/checkout@v3
-=======
-      image: ghcr.io/newrelic/newrelic-python-agent-ci:latest
-      options: >-
-        --add-host=host.docker.internal:host-gateway
-    timeout-minutes: 30
-
-    steps:
-      - uses: actions/checkout@v3
-
-      - name: Fetch git tags
-        run: |
-          git config --global --add safe.directory "$GITHUB_WORKSPACE"
-          git fetch --tags origin
-
-      - name: Get Environments
-        id: get-envs
-        run: |
-          echo "envs=$(tox -l | grep '^${{ github.job }}\-' | ./.github/workflows/get-envs.py)" >> $GITHUB_OUTPUT
-        env:
-          GROUP_NUMBER: ${{ matrix.group-number }}
->>>>>>> ab590a20
-
-      - name: Fetch git tags
-        run: |
-<<<<<<< HEAD
-=======
+      image: ghcr.io/newrelic/newrelic-python-agent-ci:latest
+      options: >-
+        --add-host=host.docker.internal:host-gateway
+    timeout-minutes: 30
+
+    steps:
+      - uses: actions/checkout@v3
+
+      - name: Fetch git tags
+        run: |
+          git config --global --add safe.directory "$GITHUB_WORKSPACE"
+          git fetch --tags origin
+
+      - name: Get Environments
+        id: get-envs
+        run: |
+          echo "envs=$(tox -l | grep '^${{ github.job }}\-' | ./.github/workflows/get-envs.py)" >> $GITHUB_OUTPUT
+        env:
+          GROUP_NUMBER: ${{ matrix.group-number }}
+
+      - name: Test
+        run: |
           tox -vv -e ${{ steps.get-envs.outputs.envs }} -p auto
         env:
           TOX_PARALLEL_NO_SPINNER: 1
@@ -186,36 +174,31 @@
 
       - name: Fetch git tags
         run: |
->>>>>>> ab590a20
-          git config --global --add safe.directory "$GITHUB_WORKSPACE"
-          git fetch --tags origin
-
-      - name: Get Environments
-        id: get-envs
-        run: |
-          echo "envs=$(tox -l | grep '^${{ github.job }}\-' | ./.github/workflows/get-envs.py)" >> $GITHUB_OUTPUT
-        env:
-          GROUP_NUMBER: ${{ matrix.group-number }}
-
-      - name: Test
-        run: |
-          tox -vv -e ${{ steps.get-envs.outputs.envs }} -p auto
-        env:
-          TOX_PARALLEL_NO_SPINNER: 1
-          PY_COLORS: 0
-
-      - name: Upload Coverage Artifacts
-        uses: actions/upload-artifact@v3
-        with:
-          name: coverage-${{ github.job }}-${{ strategy.job-index }}
-          path: ./**/.coverage.*
-          retention-days: 1
-
-<<<<<<< HEAD
-  grpc:
-=======
+          git config --global --add safe.directory "$GITHUB_WORKSPACE"
+          git fetch --tags origin
+
+      - name: Get Environments
+        id: get-envs
+        run: |
+          echo "envs=$(tox -l | grep '^${{ github.job }}\-' | ./.github/workflows/get-envs.py)" >> $GITHUB_OUTPUT
+        env:
+          GROUP_NUMBER: ${{ matrix.group-number }}
+
+      - name: Test
+        run: |
+          tox -vv -e ${{ steps.get-envs.outputs.envs }}
+        env:
+          TOX_PARALLEL_NO_SPINNER: 1
+          PY_COLORS: 0
+
+      - name: Upload Coverage Artifacts
+        uses: actions/upload-artifact@v3
+        with:
+          name: coverage-${{ github.job }}-${{ strategy.job-index }}
+          path: ./**/.coverage.*
+          retention-days: 1
+
   postgres:
->>>>>>> ab590a20
     env:
       TOTAL_GROUPS: 2
 
@@ -226,11 +209,7 @@
 
     runs-on: ubuntu-20.04
     container:
-<<<<<<< HEAD
-      image: ghcr.io/${{ github.repository }}-ci:latest
-=======
-      image: ghcr.io/newrelic/newrelic-python-agent-ci:latest
->>>>>>> ab590a20
+      image: ghcr.io/newrelic/newrelic-python-agent-ci:latest
       options: >-
         --add-host=host.docker.internal:host-gateway
     timeout-minutes: 30
@@ -267,7 +246,7 @@
 
       - name: Test
         run: |
-          tox -vv -e ${{ steps.get-envs.outputs.envs }}
+          tox -vv -e ${{ steps.get-envs.outputs.envs }} -p auto
         env:
           TOX_PARALLEL_NO_SPINNER: 1
           PY_COLORS: 0
@@ -290,11 +269,7 @@
 
     runs-on: ubuntu-20.04
     container:
-<<<<<<< HEAD
-      image: ghcr.io/${{ github.repository }}-ci:latest
-=======
-      image: ghcr.io/newrelic/newrelic-python-agent-ci:latest
->>>>>>> ab590a20
+      image: ghcr.io/newrelic/newrelic-python-agent-ci:latest
       options: >-
         --add-host=host.docker.internal:host-gateway
     timeout-minutes: 30
@@ -357,11 +332,7 @@
 
     runs-on: ubuntu-20.04
     container:
-<<<<<<< HEAD
-      image: ghcr.io/${{ github.repository }}-ci:latest
-=======
-      image: ghcr.io/newrelic/newrelic-python-agent-ci:latest
->>>>>>> ab590a20
+      image: ghcr.io/newrelic/newrelic-python-agent-ci:latest
       options: >-
         --add-host=host.docker.internal:host-gateway
     timeout-minutes: 30
@@ -424,11 +395,7 @@
 
     runs-on: ubuntu-20.04
     container:
-<<<<<<< HEAD
-      image: ghcr.io/${{ github.repository }}-ci:latest
-=======
-      image: ghcr.io/newrelic/newrelic-python-agent-ci:latest
->>>>>>> ab590a20
+      image: ghcr.io/newrelic/newrelic-python-agent-ci:latest
       options: >-
         --add-host=host.docker.internal:host-gateway
     timeout-minutes: 30
@@ -486,11 +453,7 @@
 
     runs-on: ubuntu-20.04
     container:
-<<<<<<< HEAD
-      image: ghcr.io/${{ github.repository }}-ci:latest
-=======
-      image: ghcr.io/newrelic/newrelic-python-agent-ci:latest
->>>>>>> ab590a20
+      image: ghcr.io/newrelic/newrelic-python-agent-ci:latest
       options: >-
         --add-host=host.docker.internal:host-gateway
     timeout-minutes: 30
@@ -550,11 +513,7 @@
 
     runs-on: ubuntu-20.04
     container:
-<<<<<<< HEAD
-      image: ghcr.io/${{ github.repository }}-ci:latest
-=======
-      image: ghcr.io/newrelic/newrelic-python-agent-ci:latest
->>>>>>> ab590a20
+      image: ghcr.io/newrelic/newrelic-python-agent-ci:latest
       options: >-
         --add-host=host.docker.internal:host-gateway
     timeout-minutes: 30
@@ -612,11 +571,7 @@
 
     runs-on: ubuntu-20.04
     container:
-<<<<<<< HEAD
-      image: ghcr.io/${{ github.repository }}-ci:latest
-=======
-      image: ghcr.io/newrelic/newrelic-python-agent-ci:latest
->>>>>>> ab590a20
+      image: ghcr.io/newrelic/newrelic-python-agent-ci:latest
       options: >-
         --add-host=host.docker.internal:host-gateway
     timeout-minutes: 30
@@ -675,11 +630,7 @@
 
   #   runs-on: ubuntu-20.04
   #   container:
-<<<<<<< HEAD
-  #     image: ghcr.io/${{ github.repository }}-ci:latest
-=======
   #     image: ghcr.io/newrelic/newrelic-python-agent-ci:latest
->>>>>>> ab590a20
   #     options: >-
   #       --add-host=host.docker.internal:host-gateway
   #   timeout-minutes: 30
@@ -759,11 +710,7 @@
 
     runs-on: ubuntu-20.04
     container:
-<<<<<<< HEAD
-      image: ghcr.io/${{ github.repository }}-ci:latest
-=======
-      image: ghcr.io/newrelic/newrelic-python-agent-ci:latest
->>>>>>> ab590a20
+      image: ghcr.io/newrelic/newrelic-python-agent-ci:latest
       options: >-
         --add-host=host.docker.internal:host-gateway
     timeout-minutes: 30
@@ -821,11 +768,7 @@
 
     runs-on: ubuntu-20.04
     container:
-<<<<<<< HEAD
-      image: ghcr.io/${{ github.repository }}-ci:latest
-=======
-      image: ghcr.io/newrelic/newrelic-python-agent-ci:latest
->>>>>>> ab590a20
+      image: ghcr.io/newrelic/newrelic-python-agent-ci:latest
       options: >-
         --add-host=host.docker.internal:host-gateway
     timeout-minutes: 30
@@ -885,11 +828,7 @@
 
     runs-on: ubuntu-20.04
     container:
-<<<<<<< HEAD
-      image: ghcr.io/${{ github.repository }}-ci:latest
-=======
-      image: ghcr.io/newrelic/newrelic-python-agent-ci:latest
->>>>>>> ab590a20
+      image: ghcr.io/newrelic/newrelic-python-agent-ci:latest
       options: >-
         --add-host=host.docker.internal:host-gateway
     timeout-minutes: 30
@@ -950,11 +889,7 @@
 
     runs-on: ubuntu-20.04
     container:
-<<<<<<< HEAD
-      image: ghcr.io/${{ github.repository }}-ci:latest
-=======
-      image: ghcr.io/newrelic/newrelic-python-agent-ci:latest
->>>>>>> ab590a20
+      image: ghcr.io/newrelic/newrelic-python-agent-ci:latest
       options: >-
         --add-host=host.docker.internal:host-gateway
     timeout-minutes: 30
