# Copyright 2010 New Relic, Inc.
#
# Licensed under the Apache License, Version 2.0 (the "License");
# you may not use this file except in compliance with the License.
# You may obtain a copy of the License at
#
#      http://www.apache.org/licenses/LICENSE-2.0
#
# Unless required by applicable law or agreed to in writing, software
# distributed under the License is distributed on an "AS IS" BASIS,
# WITHOUT WARRANTIES OR CONDITIONS OF ANY KIND, either express or implied.
# See the License for the specific language governing permissions and
# limitations under the License.

name: Deploy

on:
  release:
    types:
      - published


jobs:
  deploy-linux:

    runs-on: ubuntu-latest

    steps:
    - uses: actions/checkout@v2
      with:
        persist-credentials: false
    - uses: actions/setup-python@v2
      with:
        python-version: '3.x'
        architecture: x64
    - name: Install Dependencies
      run: |
        pip install -U pip
        pip install -U wheel setuptools twine
    - name: Build Source Package
      run: python setup.py sdist
    - name: Build Manylinux Wheels
      uses: RalfG/python-wheels-manylinux-build@f7c9db24751e53d2d3c90edc2b04a9ffaa96cd01
      with:
        python-versions: 'cp27-cp27m cp35-cp35m cp36-cp36m cp37-cp37m cp38-cp38'
<<<<<<< HEAD
=======
    - name: Upload Package to S3
      run: |
        tarball="$(python setup.py --fullname).tar.gz"
        md5_file=$(mktemp)
        openssl md5 -binary dist/$tarball | xxd -p | tr -d '\n' > $md5_file
        aws s3 cp $md5_file $S3_DST/${tarball}.md5
        aws s3 cp dist/$tarball $S3_DST/$tarball
      env:
        S3_DST: s3://nr-downloads-main/python_agent/release
        AWS_ACCESS_KEY_ID: ${{ secrets.AWS_ACCESS_KEY_ID }}
        AWS_SECRET_ACCESS_KEY: ${{ secrets.AWS_SECRET_ACCESS_KEY }}
>>>>>>> 51e8c85c
    - name: Upload Package to PyPI
      run: |
        twine upload --non-interactive dist/*.tar.gz dist/*-manylinux*.whl
      env:
        TWINE_USERNAME: __token__
        TWINE_PASSWORD: ${{ secrets.PYPI_TOKEN }}<|MERGE_RESOLUTION|>--- conflicted
+++ resolved
@@ -43,8 +43,6 @@
       uses: RalfG/python-wheels-manylinux-build@f7c9db24751e53d2d3c90edc2b04a9ffaa96cd01
       with:
         python-versions: 'cp27-cp27m cp35-cp35m cp36-cp36m cp37-cp37m cp38-cp38'
-<<<<<<< HEAD
-=======
     - name: Upload Package to S3
       run: |
         tarball="$(python setup.py --fullname).tar.gz"
@@ -56,7 +54,6 @@
         S3_DST: s3://nr-downloads-main/python_agent/release
         AWS_ACCESS_KEY_ID: ${{ secrets.AWS_ACCESS_KEY_ID }}
         AWS_SECRET_ACCESS_KEY: ${{ secrets.AWS_SECRET_ACCESS_KEY }}
->>>>>>> 51e8c85c
     - name: Upload Package to PyPI
       run: |
         twine upload --non-interactive dist/*.tar.gz dist/*-manylinux*.whl
