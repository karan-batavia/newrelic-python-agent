--- conflicted
+++ resolved
@@ -435,13 +435,9 @@
                 suppress_apdex=self.suppress_apdex,
                 custom_metrics=self._custom_metrics,
                 parameter_groups=parameter_groups,
-<<<<<<< HEAD
                 guid=self.rum_guid,
-                cpu_utilization=self._cpu_utilization_value)
-=======
                 cpu_utilization=self._cpu_utilization_value,
                 suppress_transaction_trace=self.suppress_transaction_trace)
->>>>>>> 18798b98
 
         # Clear settings as we are all done and don't
         # need it anymore.
