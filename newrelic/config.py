--- conflicted
+++ resolved
@@ -3105,36 +3105,11 @@
     try:
         if not _settings.security.agent.enabled:
             return
-<<<<<<< HEAD
-        # run security module
-        from k2_python_agent import AgentConfig, ModuleLoadAgent
-        from functools import partial as Partial
-
-        config =_generate_security_module_config()
-        policy = _generate_security_module_policy()
-
-        security_module_agent = ModuleLoadAgent(config)
-        security_module_agent.initialise()
-        security_module_agent.set_policy_from_flat_dict(policy)
-
-        if not _settings.security.enable:
-            security_module_agent.disable()
-
-        # create a callback to reinitialise the security module
-        callback = Partial(_update_security_module, security_module_agent)
-        newrelic.core.agent.Agent.run_on_startup(callback)
-
-        # set trace_linking_metadata catcher
-        security_module_agent.set_linking_metadata_catcher(
-            _get_trace_linking_metadata_for_security_module
-        )
-=======
         from newrelic_security.api.agent import Agent as SecurityAgent
         # initialize security agent
         security_agent = SecurityAgent()
          # create a callback to reinitialise the security module
         newrelic.core.agent.Agent.run_on_startup(security_agent.refresh_agent)
->>>>>>> 5be18366
     except Exception as k2error:
         _logger.error("K2 Startup failed with error %s", k2error)
 
