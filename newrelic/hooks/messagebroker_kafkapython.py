# Copyright 2010 New Relic, Inc.
#
# Licensed under the Apache License, Version 2.0 (the "License");
# you may not use this file except in compliance with the License.
# You may obtain a copy of the License at
#
#      http://www.apache.org/licenses/LICENSE-2.0
#
# Unless required by applicable law or agreed to in writing, software
# distributed under the License is distributed on an "AS IS" BASIS,
# WITHOUT WARRANTIES OR CONDITIONS OF ANY KIND, either express or implied.
# See the License for the specific language governing permissions and
# limitations under the License.
import sys

from kafka.serializer import Serializer

from newrelic.api.application import application_instance
from newrelic.api.function_trace import FunctionTraceWrapper
from newrelic.api.message_trace import MessageTrace
from newrelic.api.message_transaction import MessageTransaction
from newrelic.api.time_trace import current_trace, notice_error
from newrelic.api.transaction import current_transaction
from newrelic.common.object_wrapper import (
    ObjectProxy,
    function_wrapper,
    wrap_function_wrapper,
)
from newrelic.common.package_version_utils import get_package_version

HEARTBEAT_POLL = "MessageBroker/Kafka/Heartbeat/Poll"
HEARTBEAT_SENT = "MessageBroker/Kafka/Heartbeat/Sent"
HEARTBEAT_FAIL = "MessageBroker/Kafka/Heartbeat/Fail"
HEARTBEAT_RECEIVE = "MessageBroker/Kafka/Heartbeat/Receive"
HEARTBEAT_SESSION_TIMEOUT = "MessageBroker/Kafka/Heartbeat/SessionTimeout"
HEARTBEAT_POLL_TIMEOUT = "MessageBroker/Kafka/Heartbeat/PollTimeout"


def _bind_send(topic, value=None, key=None, headers=None, partition=None, timestamp_ms=None):
    return topic, value, key, headers, partition, timestamp_ms


def wrap_KafkaProducer_send(wrapped, instance, args, kwargs):
    transaction = current_transaction()

    if transaction is None:
        return wrapped(*args, **kwargs)

    topic, value, key, headers, partition, timestamp_ms = _bind_send(*args, **kwargs)
    topic = topic or "Default"
    headers = list(headers) if headers else []

    transaction.add_messagebroker_info(
        "Kafka-Python", get_package_version("kafka-python") or get_package_version("kafka-python-ng")
    )

    with MessageTrace(
        library="Kafka",
        operation="Produce",
        destination_type="Topic",
        destination_name=topic,
        source=wrapped,
        terminal=False,
    ):
        dt_headers = [(k, v.encode("utf-8")) for k, v in MessageTrace.generate_request_headers(transaction)]
        # headers can be a list of tuples or a dict so convert to dict for consistency.
        if headers:
            dt_headers.extend(headers)

        if hasattr(instance, "config"):
            for server_name in instance.config.get("bootstrap_servers", []):
                transaction.record_custom_metric("MessageBroker/Kafka/Nodes/%s/Produce/%s" % (server_name, topic), 1)
        try:
            return wrapped(
                topic, value=value, key=key, headers=dt_headers, partition=partition, timestamp_ms=timestamp_ms
            )
        except Exception:
            notice_error()
            raise


def wrap_kafkaconsumer_next(wrapped, instance, args, kwargs):
    if hasattr(instance, "_nr_transaction") and not instance._nr_transaction.stopped:
        instance._nr_transaction.__exit__(*sys.exc_info())

    try:
        record = wrapped(*args, **kwargs)
    except Exception as e:
        # StopIteration is an expected error, indicating the end of an iterable,
        # that should not be captured.
        if not isinstance(e, StopIteration):
            if current_transaction():
                # Report error on existing transaction if there is one
                notice_error()
            else:
                # Report error on application
                notice_error(application=application_instance(activate=False))
        raise

    if record:
        # This iterator can be called either outside of a transaction, or
        # within the context of an existing transaction.  There are 3
        # possibilities we need to handle: (Note that this is similar to
        # our Pika and Celery instrumentation)
        #
        #   1. In an inactive transaction
        #
        #      If the end_of_transaction() or ignore_transaction() API
        #      calls have been invoked, this iterator may be called in the
        #      context of an inactive transaction. In this case, don't wrap
        #      the iterator in any way. Just run the original iterator.
        #
        #   2. In an active transaction
        #
        #      Do nothing.
        #
        #   3. Outside of a transaction
        #
        #      Since it's not running inside of an existing transaction, we
        #      want to create a new background transaction for it.

        library = "Kafka"
        destination_type = "Topic"
        destination_name = record.topic
        received_bytes = len(str(record.value).encode("utf-8"))
        message_count = 1

        transaction = current_transaction(active_only=False)

        if not transaction:
            transaction = MessageTransaction(
                application=application_instance(),
                library=library,
                destination_type=destination_type,
                destination_name=destination_name,
                headers=dict(record.headers),
                transport_type="Kafka",
                routing_key=record.key,
                source=wrapped,
            )
            instance._nr_transaction = transaction
            transaction.__enter__()  # pylint: disable=C2801

            # Obtain consumer client_id to send up as agent attribute
            if hasattr(instance, "config") and "client_id" in instance.config:
                client_id = instance.config["client_id"]
                transaction._add_agent_attribute("kafka.consume.client_id", client_id)

            transaction._add_agent_attribute("kafka.consume.byteCount", received_bytes)

        transaction = current_transaction()
        if transaction:  # If there is an active transaction now.
            # Add metrics whether or not a transaction was already active, or one was just started.
            # Don't add metrics if there was an inactive transaction.
            # Name the metrics using the same format as the transaction, but in case the active transaction
            # was an existing one and not a message transaction, reproduce the naming logic here.
<<<<<<< HEAD
            group = f"Message/{library}/{destination_type}"
            name = f"Named/{destination_name}"
            transaction.record_custom_metric(f"{group}/{name}/Received/Bytes", received_bytes)
            transaction.record_custom_metric(f"{group}/{name}/Received/Messages", message_count)
            transaction.add_messagebroker_info("Kafka-Python", get_package_version("kafka-python"))
=======
            group = "Message/%s/%s" % (library, destination_type)
            name = "Named/%s" % destination_name
            transaction.record_custom_metric("%s/%s/Received/Bytes" % (group, name), received_bytes)
            transaction.record_custom_metric("%s/%s/Received/Messages" % (group, name), message_count)
            if hasattr(instance, "config"):
                for server_name in instance.config.get("bootstrap_servers", []):
                    transaction.record_custom_metric(
                        "MessageBroker/Kafka/Nodes/%s/Consume/%s" % (server_name, destination_name), 1
                    )
            transaction.add_messagebroker_info(
                "Kafka-Python", get_package_version("kafka-python") or get_package_version("kafka-python-ng")
            )
>>>>>>> 844558d6

    return record


def wrap_KafkaProducer_init(wrapped, instance, args, kwargs):
    get_config_key = lambda key: kwargs.get(key, instance.DEFAULT_CONFIG[key])  # pylint: disable=C3001 # noqa: E731

    kwargs["key_serializer"] = wrap_serializer(
        instance, "Serialization/Key", "MessageBroker", get_config_key("key_serializer")
    )
    kwargs["value_serializer"] = wrap_serializer(
        instance, "Serialization/Value", "MessageBroker", get_config_key("value_serializer")
    )

    return wrapped(*args, **kwargs)


class NewRelicSerializerWrapper(ObjectProxy):
    def __init__(self, wrapped, serializer_name, group_prefix):
        ObjectProxy.__init__.__get__(self)(wrapped)  # pylint: disable=W0231

        self._nr_serializer_name = serializer_name
        self._nr_group_prefix = group_prefix

    def serialize(self, topic, object):
        wrapped = self.__wrapped__.serialize  # pylint: disable=W0622
        args = (topic, object)
        kwargs = {}

        if not current_transaction():
            return wrapped(*args, **kwargs)

        group = f"{self._nr_group_prefix}/Kafka/Topic"
        name = f"Named/{topic}/{self._nr_serializer_name}"

        return FunctionTraceWrapper(wrapped, name=name, group=group)(*args, **kwargs)


def wrap_serializer(client, serializer_name, group_prefix, serializer):
    @function_wrapper
    def _wrap_serializer(wrapped, instance, args, kwargs):
        transaction = current_transaction()
        if not transaction:
            return wrapped(*args, **kwargs)

        topic = "Unknown"
        if isinstance(transaction, MessageTransaction):
            topic = transaction.destination_name
        else:
            # Find parent message trace to retrieve topic
            message_trace = current_trace()
            while message_trace is not None and not isinstance(message_trace, MessageTrace):
                message_trace = message_trace.parent
            if message_trace:
                topic = message_trace.destination_name

        group = f"{group_prefix}/Kafka/Topic"
        name = f"Named/{topic}/{serializer_name}"

        return FunctionTraceWrapper(wrapped, name=name, group=group)(*args, **kwargs)

    try:
        # Apply wrapper to serializer
        if serializer is None:
            # Do nothing
            return serializer
        elif isinstance(serializer, Serializer):
            return NewRelicSerializerWrapper(serializer, group_prefix=group_prefix, serializer_name=serializer_name)
        else:
            # Wrap callable in wrapper
            return _wrap_serializer(serializer)
    except Exception:
        return serializer  # Avoid crashes from immutable serializers


def metric_wrapper(metric_name, check_result=False):
    def _metric_wrapper(wrapped, instance, args, kwargs):
        result = wrapped(*args, **kwargs)

        application = application_instance(activate=False)
        if application:
            if not check_result or check_result and result:
                # If the result does not need validated, send metric.
                # If the result does need validated, ensure it is True.
                application.record_custom_metric(metric_name, 1)

        return result

    return _metric_wrapper


def instrument_kafka_producer(module):
    if hasattr(module, "KafkaProducer"):
        wrap_function_wrapper(module, "KafkaProducer.__init__", wrap_KafkaProducer_init)
        wrap_function_wrapper(module, "KafkaProducer.send", wrap_KafkaProducer_send)


def instrument_kafka_consumer_group(module):
    if hasattr(module, "KafkaConsumer"):
        wrap_function_wrapper(module, "KafkaConsumer.__next__", wrap_kafkaconsumer_next)


def instrument_kafka_heartbeat(module):
    if hasattr(module, "Heartbeat"):
        if hasattr(module.Heartbeat, "poll"):
            wrap_function_wrapper(module, "Heartbeat.poll", metric_wrapper(HEARTBEAT_POLL))

        if hasattr(module.Heartbeat, "fail_heartbeat"):
            wrap_function_wrapper(module, "Heartbeat.fail_heartbeat", metric_wrapper(HEARTBEAT_FAIL))

        if hasattr(module.Heartbeat, "sent_heartbeat"):
            wrap_function_wrapper(module, "Heartbeat.sent_heartbeat", metric_wrapper(HEARTBEAT_SENT))

        if hasattr(module.Heartbeat, "received_heartbeat"):
            wrap_function_wrapper(module, "Heartbeat.received_heartbeat", metric_wrapper(HEARTBEAT_RECEIVE))

        if hasattr(module.Heartbeat, "session_timeout_expired"):
            wrap_function_wrapper(
                module,
                "Heartbeat.session_timeout_expired",
                metric_wrapper(HEARTBEAT_SESSION_TIMEOUT, check_result=True),
            )

        if hasattr(module.Heartbeat, "poll_timeout_expired"):
            wrap_function_wrapper(
                module, "Heartbeat.poll_timeout_expired", metric_wrapper(HEARTBEAT_POLL_TIMEOUT, check_result=True)
            )<|MERGE_RESOLUTION|>--- conflicted
+++ resolved
@@ -154,17 +154,10 @@
             # Don't add metrics if there was an inactive transaction.
             # Name the metrics using the same format as the transaction, but in case the active transaction
             # was an existing one and not a message transaction, reproduce the naming logic here.
-<<<<<<< HEAD
             group = f"Message/{library}/{destination_type}"
             name = f"Named/{destination_name}"
             transaction.record_custom_metric(f"{group}/{name}/Received/Bytes", received_bytes)
             transaction.record_custom_metric(f"{group}/{name}/Received/Messages", message_count)
-            transaction.add_messagebroker_info("Kafka-Python", get_package_version("kafka-python"))
-=======
-            group = "Message/%s/%s" % (library, destination_type)
-            name = "Named/%s" % destination_name
-            transaction.record_custom_metric("%s/%s/Received/Bytes" % (group, name), received_bytes)
-            transaction.record_custom_metric("%s/%s/Received/Messages" % (group, name), message_count)
             if hasattr(instance, "config"):
                 for server_name in instance.config.get("bootstrap_servers", []):
                     transaction.record_custom_metric(
@@ -173,7 +166,6 @@
             transaction.add_messagebroker_info(
                 "Kafka-Python", get_package_version("kafka-python") or get_package_version("kafka-python-ng")
             )
->>>>>>> 844558d6
 
     return record
 
