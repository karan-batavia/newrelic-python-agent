--- conflicted
+++ resolved
@@ -325,7 +325,6 @@
     name = callable_name(wrapped)
     transaction.set_transaction_name(name, "GraphQL", priority=13)
 
-<<<<<<< HEAD
     with ErrorTrace(ignore=ignore_graphql_duplicate_exception):
         result = wrapped(*args, **kwargs)
 
@@ -337,11 +336,6 @@
             return _nr_coro_resolver_error_wrapper()
 
         return result
-=======
-    with FunctionTrace(name, source=wrapped):
-        with ErrorTrace(ignore=ignore_graphql_duplicate_exception):
-            return wrapped(*args, **kwargs)
->>>>>>> e1529496
 
 
 def wrap_error_handler(wrapped, instance, args, kwargs):
