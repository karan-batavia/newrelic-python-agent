--- conflicted
+++ resolved
@@ -874,19 +874,11 @@
 
 
 def instrument_langchain_vectorstore_similarity_search(module):
-<<<<<<< HEAD
-    vector_class = VECTORSTORE_CLASSES.get(module.__name__)
-
-    if vector_class and hasattr(getattr(module, vector_class, ""), "similarity_search"):
-        wrap_function_wrapper(module, f"{vector_class}.similarity_search", wrap_similarity_search)
-    if vector_class and hasattr(getattr(module, vector_class, ""), "asimilarity_search"):
-        wrap_function_wrapper(module, f"{vector_class}.asimilarity_search", wrap_asimilarity_search)
-=======
     def _instrument_class(module, vector_class):
         if hasattr(getattr(module, vector_class, ""), "similarity_search"):
-            wrap_function_wrapper(module, "%s.similarity_search" % vector_class, wrap_similarity_search)
+            wrap_function_wrapper(module, f"{vector_class}.similarity_search", wrap_similarity_search)
         if hasattr(getattr(module, vector_class, ""), "asimilarity_search"):
-            wrap_function_wrapper(module, "%s.asimilarity_search" % vector_class, wrap_asimilarity_search)
+            wrap_function_wrapper(module, f"{vector_class}.asimilarity_search", wrap_asimilarity_search)
 
     vector_classes = VECTORSTORE_CLASSES.get(module.__name__)
     if vector_classes is None:
@@ -896,7 +888,6 @@
             _instrument_class(module, vector_class)
     else:
         _instrument_class(module, vector_classes)
->>>>>>> 844558d6
 
 
 def instrument_langchain_core_tools(module):
