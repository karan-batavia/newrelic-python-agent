--- conflicted
+++ resolved
@@ -101,7 +101,7 @@
     try:
         return_val = wrapped(*args, **kwargs)
     except Exception as exc:
-        _record_completion_error(transaction, linking_metadata, completion_id, kwargs, ft, None, exc)
+        _record_completion_error(transaction, linking_metadata, completion_id, kwargs, ft, exc)
         raise
     _handle_completion_success(transaction, linking_metadata, completion_id, kwargs, ft, return_val)
     return return_val
@@ -423,7 +423,7 @@
     try:
         return_val = await wrapped(*args, **kwargs)
     except Exception as exc:
-        _record_completion_error(transaction, linking_metadata, completion_id, kwargs, ft, None, exc)
+        _record_completion_error(transaction, linking_metadata, completion_id, kwargs, ft, exc)
         raise
 
     _handle_completion_success(transaction, linking_metadata, completion_id, kwargs, ft, return_val)
@@ -436,11 +436,6 @@
     trace_id = linking_metadata.get("trace.id")
     request_message_list = kwargs.get("messages") or []
     stream = kwargs.get("stream", False)
-<<<<<<< HEAD
-=======
-    llm_context_attrs = getattr(transaction, "_llm_context_attrs", None)
-
->>>>>>> fa903ec8
 
     # Only if streaming and streaming monitoring is enabled and the response is not empty
     # do we not exit the function trace.
@@ -455,7 +450,6 @@
             # The function trace will be exited when in the final iteration of the response
             # generator.
             setattr(return_val, "_nr_ft", ft)
-            setattr(return_val, "_nr_llm_context_attrs", llm_context_attrs)
             setattr(return_val, "_nr_openai_attrs", getattr(return_val, "_nr_openai_attrs", {}))
             return_val._nr_openai_attrs["messages"] = kwargs.get("messages", [])
             return_val._nr_openai_attrs["temperature"] = kwargs.get("temperature")
@@ -482,24 +476,16 @@
                 # openai._legacy_response.LegacyAPIResponse
                 response = json.loads(response.http_response.text.strip())
 
-<<<<<<< HEAD
         _record_completion_success(
             transaction, linking_metadata, completion_id, kwargs, ft, response_headers, response
         )
-=======
-        _record_completion_success(transaction, linking_metadata, completion_id, kwargs, ft, response_headers, None, response)
->>>>>>> fa903ec8
     except Exception:
         _logger.warning(RECORD_EVENTS_FAILURE_LOG_MESSAGE % traceback.format_exception(*sys.exc_info()))
 
 
-<<<<<<< HEAD
 def _record_completion_success(
     transaction, linking_metadata, completion_id, kwargs, ft, response_headers, response
 ):
-=======
-def _record_completion_success(transaction, linking_metadata, completion_id, kwargs, ft, response_headers, llm_context_attrs, response):
->>>>>>> fa903ec8
     span_id = linking_metadata.get("span.id")
     trace_id = linking_metadata.get("trace.id")
     try:
@@ -575,8 +561,6 @@
             "response.number_of_messages": len(input_message_list) + len(output_message_list),
         }
         llm_metadata = _get_llm_attributes(transaction)
-        if llm_context_attrs:
-            llm_metadata.update(llm_context_attrs)
         full_chat_completion_summary_dict.update(llm_metadata)
         transaction.record_custom_event("LlmChatCompletionSummary", full_chat_completion_summary_dict)
 
@@ -597,7 +581,7 @@
         _logger.warning(RECORD_EVENTS_FAILURE_LOG_MESSAGE % traceback.format_exception(*sys.exc_info()))
 
 
-def _record_completion_error(transaction, linking_metadata, completion_id, kwargs, ft, llm_context_attrs, exc):
+def _record_completion_error(transaction, linking_metadata, completion_id, kwargs, ft, exc):
     span_id = linking_metadata.get("span.id")
     trace_id = linking_metadata.get("trace.id")
     request_message_list = kwargs.get("messages", None) or []
@@ -662,8 +646,6 @@
             "error": True,
         }
         llm_metadata = _get_llm_attributes(transaction)
-        if llm_context_attrs:
-            llm_metadata.update(llm_context_attrs)
         error_chat_completion_dict.update(llm_metadata)
 
         transaction.record_custom_event("LlmChatCompletionSummary", error_chat_completion_dict)
@@ -809,20 +791,15 @@
                 return
 
             completion_id = str(uuid.uuid4())
-            llm_context_attrs = getattr(self, "nr_llm_context_attrs", None)
             response_headers = openai_attrs.get("response_headers") or {}
             _record_completion_success(
-<<<<<<< HEAD
                 transaction,
                 linking_metadata,
                 completion_id,
                 openai_attrs,
                 self._nr_ft,
                 response_headers,
-                None,
-=======
-                transaction, linking_metadata, completion_id, openai_attrs, self._nr_ft, response_headers, llm_context_attrs, None
->>>>>>> fa903ec8
+                None
             )
         except Exception:
             _logger.warning(RECORD_EVENTS_FAILURE_LOG_MESSAGE % traceback.format_exception(*sys.exc_info()))
@@ -845,16 +822,12 @@
         if not openai_attrs:
             self._nr_ft.__exit__(*sys.exc_info())
             return
-        llm_context_attrs = getattr(self, "_nr_llm_context_attrs", None)
         linking_metadata = get_trace_linking_metadata()
         completion_id = str(uuid.uuid4())
-<<<<<<< HEAD
+
         _record_completion_error(
             transaction, linking_metadata, completion_id, openai_attrs, self._nr_ft, exc
         )
-=======
-        _record_completion_error(transaction, linking_metadata, completion_id, openai_attrs, self._nr_ft, llm_context_attrs, exc)
->>>>>>> fa903ec8
 
 
 class AsyncGeneratorProxy(ObjectProxy):
@@ -924,8 +897,6 @@
         proxy._nr_response_headers = instance._nr_response_headers
     if hasattr(instance, "_nr_openai_attrs"):
         proxy._nr_openai_attrs = instance._nr_openai_attrs
-    if hasattr(instance, "_nr_llm_context_attrs"):
-        proxy._nr_llm_context_attrs = instance._nr_llm_context_attrs
 
 
 def wrap_engine_api_resource_create_sync(wrapped, instance, args, kwargs):
@@ -970,20 +941,14 @@
 def _get_llm_attributes(transaction):
     """Returns llm.* custom attributes off of the transaction."""
     custom_attrs_dict = transaction._custom_params
-    llm_metadata = {key: value for key, value in custom_attrs_dict.items() if key.startswith("llm.")}
-
-<<<<<<< HEAD
+    llm_metadata_dict = {key: value for key, value in custom_attrs_dict.items() if key.startswith("llm.")}
+
     llm_context_attrs = getattr(transaction, "_custom_attr_context_var", None)
     if llm_context_attrs:
         context_attrs = llm_context_attrs.get()
-        llm_metadata.update(context_attrs)
-=======
-    llm_context_attrs = getattr(transaction, "_llm_context_attrs", None)
-    if llm_context_attrs:
-        llm_metadata.update(llm_context_attrs)
->>>>>>> fa903ec8
-
-    return llm_metadata
+        llm_metadata_dict.update(context_attrs)
+
+    return llm_metadata_dict
 
 
 def instrument_openai_api_resources_embedding(module):
