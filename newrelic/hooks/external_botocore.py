# Copyright 2010 New Relic, Inc.
#
# Licensed under the Apache License, Version 2.0 (the "License");
# you may not use this file except in compliance with the License.
# You may obtain a copy of the License at
#
#      http://www.apache.org/licenses/LICENSE-2.0
#
# Unless required by applicable law or agreed to in writing, software
# distributed under the License is distributed on an "AS IS" BASIS,
# WITHOUT WARRANTIES OR CONDITIONS OF ANY KIND, either express or implied.
# See the License for the specific language governing permissions and
# limitations under the License.

import json
import logging
import re
import sys
import traceback
import uuid
from io import BytesIO

from botocore.response import StreamingBody

from newrelic.api.datastore_trace import datastore_trace
from newrelic.api.external_trace import ExternalTrace
from newrelic.api.function_trace import FunctionTrace
from newrelic.api.message_trace import MessageTrace, message_trace
from newrelic.api.time_trace import current_trace, get_trace_linking_metadata
from newrelic.api.transaction import current_transaction
from newrelic.common.async_wrapper import async_wrapper as get_async_wrapper
from newrelic.common.object_wrapper import (
    ObjectProxy,
    function_wrapper,
    wrap_function_wrapper,
)
from newrelic.common.package_version_utils import get_package_version
from newrelic.core.config import global_settings

QUEUE_URL_PATTERN = re.compile(r"https://sqs.([\w\d-]+).amazonaws.com/(\d+)/([^/]+)")
BOTOCORE_VERSION = get_package_version("botocore")


_logger = logging.getLogger(__name__)

EXCEPTION_HANDLING_FAILURE_LOG_MESSAGE = "Exception occurred in botocore instrumentation for AWS Bedrock: While reporting an exception in botocore, another exception occurred. Report this issue to New Relic Support.\n%s"
REQUEST_EXTACTOR_FAILURE_LOG_MESSAGE = "Exception occurred in botocore instrumentation for AWS Bedrock: Failed to extract request information. Report this issue to New Relic Support.\n%s"
RESPONSE_EXTRACTOR_FAILURE_LOG_MESSAGE = "Exception occurred in botocore instrumentation for AWS Bedrock: Failed to extract response information. If the issue persists, report this issue to New Relic support.\n%s"
RESPONSE_PROCESSING_FAILURE_LOG_MESSAGE = "Exception occurred in botocore instrumentation for AWS Bedrock: Failed to report response data. Report this issue to New Relic Support.\n%s"
EMBEDDING_STREAMING_UNSUPPORTED_LOG_MESSAGE = "Response streaming with embedding models is unsupported in botocore instrumentation for AWS Bedrock. If this feature is now supported by AWS and botocore, report this issue to New Relic Support."

UNSUPPORTED_MODEL_WARNING_SENT = False


def extract_sqs(*args, **kwargs):
    queue_value = kwargs.get("QueueUrl", "Unknown")
    return queue_value.rsplit("/", 1)[-1]


def extract_sqs_agent_attrs(*args, **kwargs):
    # Try to capture AWS SQS info as agent attributes. Log any exception to debug.
    agent_attrs = {}
    try:
        queue_url = kwargs.get("QueueUrl")
        if queue_url:
            m = QUEUE_URL_PATTERN.match(queue_url)
            if m:
                agent_attrs["messaging.system"] = "aws_sqs"
                agent_attrs["cloud.region"] = m.group(1)
                agent_attrs["cloud.account.id"] = m.group(2)
                agent_attrs["messaging.destination.name"] = m.group(3)
    except Exception as e:
        _logger.debug("Failed to capture AWS SQS info.", exc_info=True)
    return agent_attrs


def extract(argument_names, default=None):
    def extractor_list(*args, **kwargs):
        for argument_name in argument_names:
            argument_value = kwargs.get(argument_name)
            if argument_value:
                return argument_value
        return default

    def extractor_string(*args, **kwargs):
        return kwargs.get(argument_names, default)

    if isinstance(argument_names, str):
        return extractor_string

    return extractor_list


def bedrock_error_attributes(exception, bedrock_attrs):
    response = getattr(exception, "response", None)
    if not response:
        return bedrock_attrs

    response_metadata = response.get("ResponseMetadata", {})
    response_error = response.get("Error", {})
    bedrock_attrs.update(
        {
            "request_id": response_metadata.get("RequestId"),
            "http.statusCode": response_metadata.get("HTTPStatusCode"),
            "error.message": response_error.get("Message"),
            "error.code": response_error.get("Code"),
            "error": True,
        }
    )
    return bedrock_attrs


def create_chat_completion_message_event(
    transaction,
    input_message_list,
    output_message_list,
    chat_completion_id,
    span_id,
    trace_id,
    request_model,
    request_id,
    llm_metadata_dict,
    response_id=None,
):
    if not transaction:
        return

    settings = transaction.settings if transaction.settings is not None else global_settings()

    for index, message in enumerate(input_message_list):
        content = message.get("content", "")

        if response_id:
            id_ = f"{response_id}-{int(index)}"  # Response ID was set, append message index to it.
        else:
            id_ = str(uuid.uuid4())  # No response IDs, use random UUID

        chat_completion_message_dict = {
            "id": id_,
            "request_id": request_id,
            "span_id": span_id,
            "trace_id": trace_id,
            "token_count": (
                settings.ai_monitoring.llm_token_count_callback(request_model, content)
                if settings.ai_monitoring.llm_token_count_callback
                else None
            ),
            "role": message.get("role"),
            "completion_id": chat_completion_id,
            "sequence": index,
            "response.model": request_model,
            "vendor": "bedrock",
            "ingest_source": "Python",
        }

        if settings.ai_monitoring.record_content.enabled:
            chat_completion_message_dict["content"] = content

        chat_completion_message_dict.update(llm_metadata_dict)

        transaction.record_custom_event("LlmChatCompletionMessage", chat_completion_message_dict)

    for index, message in enumerate(output_message_list):
        index += len(input_message_list)
        content = message.get("content", "")
        # For anthropic models run via langchain, a list is returned with a dictionary of content inside
        # We only want to report the raw dictionary in the LLM message event
        if isinstance(content, list) and len(content) == 1:
            content = content[0]

        if response_id:
            id_ = f"{response_id}-{int(index)}"  # Response ID was set, append message index to it.
        else:
            id_ = str(uuid.uuid4())  # No response IDs, use random UUID

        chat_completion_message_dict = {
            "id": id_,
            "request_id": request_id,
            "span_id": span_id,
            "trace_id": trace_id,
            "token_count": (
                settings.ai_monitoring.llm_token_count_callback(request_model, content)
                if settings.ai_monitoring.llm_token_count_callback
                else None
            ),
            "role": message.get("role"),
            "completion_id": chat_completion_id,
            "sequence": index,
            "response.model": request_model,
            "vendor": "bedrock",
            "ingest_source": "Python",
            "is_response": True,
        }

        if settings.ai_monitoring.record_content.enabled:
            chat_completion_message_dict["content"] = content

        chat_completion_message_dict.update(llm_metadata_dict)

        transaction.record_custom_event("LlmChatCompletionMessage", chat_completion_message_dict)


def extract_bedrock_titan_text_model_request(request_body, bedrock_attrs):
    request_body = json.loads(request_body)
    request_config = request_body.get("textGenerationConfig", {})

    input_message_list = [{"role": "user", "content": request_body.get("inputText")}]

    bedrock_attrs["input_message_list"] = input_message_list
    bedrock_attrs["request.max_tokens"] = request_config.get("maxTokenCount")
    bedrock_attrs["request.temperature"] = request_config.get("temperature")

    return bedrock_attrs


def extract_bedrock_mistral_text_model_request(request_body, bedrock_attrs):
    request_body = json.loads(request_body)
    bedrock_attrs["input_message_list"] = [{"role": "user", "content": request_body.get("prompt")}]
    bedrock_attrs["request.max_tokens"] = request_body.get("max_tokens")
    bedrock_attrs["request.temperature"] = request_body.get("temperature")
    return bedrock_attrs


def extract_bedrock_titan_text_model_response(response_body, bedrock_attrs):
    if response_body:
        response_body = json.loads(response_body)

        output_message_list = [
            {"role": "assistant", "content": result["outputText"]} for result in response_body.get("results", [])
        ]

        bedrock_attrs["response.choices.finish_reason"] = response_body["results"][0]["completionReason"]
        bedrock_attrs["output_message_list"] = output_message_list

    return bedrock_attrs


def extract_bedrock_mistral_text_model_response(response_body, bedrock_attrs):
    if response_body:
        response_body = json.loads(response_body)
        outputs = response_body.get("outputs")
        if outputs:
            bedrock_attrs["response.choices.finish_reason"] = outputs[0]["stop_reason"]
            bedrock_attrs["output_message_list"] = [
                {"role": "assistant", "content": result["text"]} for result in outputs
            ]
    return bedrock_attrs


def extract_bedrock_titan_text_model_streaming_response(response_body, bedrock_attrs):
    if response_body:
        if "outputText" in response_body:
            bedrock_attrs["output_message_list"] = messages = bedrock_attrs.get("output_message_list", [])
            messages.append({"role": "assistant", "content": response_body["outputText"]})

        bedrock_attrs["response.choices.finish_reason"] = response_body.get("completionReason", None)

    return bedrock_attrs


def extract_bedrock_mistral_text_model_streaming_response(response_body, bedrock_attrs):
    if response_body:
        outputs = response_body.get("outputs")
        if outputs:
            bedrock_attrs["output_message_list"] = bedrock_attrs.get(
                "output_message_list", [{"role": "assistant", "content": ""}]
            )
            bedrock_attrs["output_message_list"][0]["content"] += outputs[0].get("text", "")
            bedrock_attrs["response.choices.finish_reason"] = outputs[0].get("stop_reason", None)
    return bedrock_attrs


def extract_bedrock_titan_embedding_model_request(request_body, bedrock_attrs):
    request_body = json.loads(request_body)

    bedrock_attrs["input"] = request_body.get("inputText")

    return bedrock_attrs


def extract_bedrock_cohere_embedding_model_request(request_body, bedrock_attrs):
    request_body = json.loads(request_body)

    bedrock_attrs["input"] = request_body.get("texts")

    return bedrock_attrs


def extract_bedrock_ai21_j2_model_request(request_body, bedrock_attrs):
    request_body = json.loads(request_body)

    input_message_list = [{"role": "user", "content": request_body.get("prompt")}]

    bedrock_attrs["request.max_tokens"] = request_body.get("maxTokens")
    bedrock_attrs["request.temperature"] = request_body.get("temperature")
    bedrock_attrs["input_message_list"] = input_message_list

    return bedrock_attrs


def extract_bedrock_ai21_j2_model_response(response_body, bedrock_attrs):
    if response_body:
        response_body = json.loads(response_body)
        output_message_list = [
            {"role": "assistant", "content": result["data"]["text"]} for result in response_body.get("completions", [])
        ]

        bedrock_attrs["response.choices.finish_reason"] = response_body["completions"][0]["finishReason"]["reason"]
        bedrock_attrs["output_message_list"] = output_message_list
        bedrock_attrs["response_id"] = str(response_body.get("id"))

    return bedrock_attrs


def extract_bedrock_claude_model_request(request_body, bedrock_attrs):
    request_body = json.loads(request_body)

    if "messages" in request_body:
        input_message_list = [
            {"role": message.get("role", "user"), "content": message.get("content")}
            for message in request_body.get("messages")
        ]
    else:
        input_message_list = [{"role": "user", "content": request_body.get("prompt")}]
    bedrock_attrs["request.max_tokens"] = request_body.get("max_tokens_to_sample")
    bedrock_attrs["request.temperature"] = request_body.get("temperature")
    bedrock_attrs["input_message_list"] = input_message_list

    return bedrock_attrs


def extract_bedrock_claude_model_response(response_body, bedrock_attrs):
    if response_body:
        response_body = json.loads(response_body)
        role = response_body.get("role", "assistant")
        content = response_body.get("content") or response_body.get("completion")
        output_message_list = [{"role": role, "content": content}]
        bedrock_attrs["response.choices.finish_reason"] = response_body.get("stop_reason")
        bedrock_attrs["output_message_list"] = output_message_list

    return bedrock_attrs


def extract_bedrock_claude_model_streaming_response(response_body, bedrock_attrs):
    if response_body:
        content = response_body.get("completion", "") or (response_body.get("delta") or {}).get("text", "")
        if "output_message_list" not in bedrock_attrs:
            bedrock_attrs["output_message_list"] = [{"role": "assistant", "content": ""}]
        bedrock_attrs["output_message_list"][0]["content"] += content
        bedrock_attrs["response.choices.finish_reason"] = response_body.get("stop_reason")
    return bedrock_attrs


def extract_bedrock_llama_model_request(request_body, bedrock_attrs):
    request_body = json.loads(request_body)

    input_message_list = [{"role": "user", "content": request_body.get("prompt")}]

    bedrock_attrs["request.max_tokens"] = request_body.get("max_gen_len")
    bedrock_attrs["request.temperature"] = request_body.get("temperature")
    bedrock_attrs["input_message_list"] = input_message_list

    return bedrock_attrs


def extract_bedrock_llama_model_response(response_body, bedrock_attrs):
    if response_body:
        response_body = json.loads(response_body)

        output_message_list = [{"role": "assistant", "content": response_body.get("generation")}]
        bedrock_attrs["response.choices.finish_reason"] = response_body.get("stop_reason")
        bedrock_attrs["output_message_list"] = output_message_list

    return bedrock_attrs


def extract_bedrock_llama_model_streaming_response(response_body, bedrock_attrs):
    if response_body:
        content = response_body.get("generation")
        if "output_message_list" not in bedrock_attrs:
            bedrock_attrs["output_message_list"] = [{"role": "assistant", "content": ""}]
        bedrock_attrs["output_message_list"][0]["content"] += content
        bedrock_attrs["response.choices.finish_reason"] = response_body.get("stop_reason")
    return bedrock_attrs


def extract_bedrock_cohere_model_request(request_body, bedrock_attrs):
    request_body = json.loads(request_body)

    input_message_list = [{"role": "user", "content": request_body.get("prompt")}]

    bedrock_attrs["request.max_tokens"] = request_body.get("max_tokens")
    bedrock_attrs["request.temperature"] = request_body.get("temperature")
    bedrock_attrs["input_message_list"] = input_message_list

    return bedrock_attrs


def extract_bedrock_cohere_model_response(response_body, bedrock_attrs):
    if response_body:
        response_body = json.loads(response_body)

        output_message_list = [
            {"role": "assistant", "content": result["text"]} for result in response_body.get("generations", [])
        ]

        bedrock_attrs["response.choices.finish_reason"] = response_body["generations"][0]["finish_reason"]
        bedrock_attrs["output_message_list"] = output_message_list
        bedrock_attrs["response_id"] = str(response_body.get("id"))

    return bedrock_attrs


def extract_bedrock_cohere_model_streaming_response(response_body, bedrock_attrs):
    if response_body:
        bedrock_attrs["output_message_list"] = messages = bedrock_attrs.get("output_message_list", [])
        messages.extend(
            [{"role": "assistant", "content": result["text"]} for result in response_body.get("generations", [])]
        )

        bedrock_attrs["response.choices.finish_reason"] = response_body["generations"][0]["finish_reason"]
        bedrock_attrs["response_id"] = str(response_body.get("id"))

    return bedrock_attrs


NULL_EXTRACTOR = lambda *args: {}  # Empty extractor that returns nothing
MODEL_EXTRACTORS = [  # Order is important here, avoiding dictionaries
    (
        "amazon.titan-embed",
        extract_bedrock_titan_embedding_model_request,
        NULL_EXTRACTOR,
        NULL_EXTRACTOR,
    ),
    (
        "cohere.embed",
        extract_bedrock_cohere_embedding_model_request,
        NULL_EXTRACTOR,
        NULL_EXTRACTOR,
    ),
    (
        "amazon.titan",
        extract_bedrock_titan_text_model_request,
        extract_bedrock_titan_text_model_response,
        extract_bedrock_titan_text_model_streaming_response,
    ),
    ("ai21.j2", extract_bedrock_ai21_j2_model_request, extract_bedrock_ai21_j2_model_response, NULL_EXTRACTOR),
    (
        "cohere",
        extract_bedrock_cohere_model_request,
        extract_bedrock_cohere_model_response,
        extract_bedrock_cohere_model_streaming_response,
    ),
    (
        "anthropic.claude",
        extract_bedrock_claude_model_request,
        extract_bedrock_claude_model_response,
        extract_bedrock_claude_model_streaming_response,
    ),
    (
        "meta.llama",
        extract_bedrock_llama_model_request,
        extract_bedrock_llama_model_response,
        extract_bedrock_llama_model_streaming_response,
    ),
    (
        "mistral",
        extract_bedrock_mistral_text_model_request,
        extract_bedrock_mistral_text_model_response,
        extract_bedrock_mistral_text_model_streaming_response,
    ),
]


def wrap_bedrock_runtime_invoke_model(response_streaming=False):
    @function_wrapper
    def _wrap_bedrock_runtime_invoke_model(wrapped, instance, args, kwargs):
        # Wrapped function only takes keyword arguments, no need for binding
        transaction = current_transaction()

        if not transaction:
            return wrapped(*args, **kwargs)

        settings = transaction.settings if transaction.settings is not None else global_settings()
        if not settings.ai_monitoring.enabled:
            return wrapped(*args, **kwargs)

        transaction.add_ml_model_info("Bedrock", BOTOCORE_VERSION)
        transaction._add_agent_attribute("llm", True)

        # Read and replace request file stream bodies
        request_body = kwargs["body"]
        if hasattr(request_body, "read"):
            request_body = request_body.read()
            kwargs["body"] = request_body

        # Determine model to be used with extractor
        model = kwargs.get("modelId")
        if not model:
            return wrapped(*args, **kwargs)

        is_embedding = "embed" in model

        # Determine extractor by model type
        for extractor_name, request_extractor, response_extractor, stream_extractor in MODEL_EXTRACTORS:
            if model.startswith(extractor_name):
                break
        else:
            # Model was not found in extractor list
            global UNSUPPORTED_MODEL_WARNING_SENT
            if not UNSUPPORTED_MODEL_WARNING_SENT:
                # Only send warning once to avoid spam
                _logger.warning(
                    "Unsupported Amazon Bedrock model in use (%s). Upgrade to a newer version of the agent, and contact New Relic support if the issue persists.",
                    model,
                )
                UNSUPPORTED_MODEL_WARNING_SENT = True

            request_extractor = response_extractor = stream_extractor = NULL_EXTRACTOR

        function_name = wrapped.__name__
        operation = "embedding" if is_embedding else "completion"

        # Function trace may not be exited in this function in the case of streaming, so start manually
        ft = FunctionTrace(name=function_name, group=f"Llm/{operation}/Bedrock")
        ft.__enter__()

        # Get trace information
        available_metadata = get_trace_linking_metadata()
        span_id = available_metadata.get("span.id")
        trace_id = available_metadata.get("trace.id")

        try:
            response = wrapped(*args, **kwargs)
        except Exception as exc:
            try:
                bedrock_attrs = {
                    "model": model,
                    "span_id": span_id,
                    "trace_id": trace_id,
                }
                try:
                    request_extractor(request_body, bedrock_attrs)
                except json.decoder.JSONDecodeError:
                    pass
                except Exception:
                    _logger.warning(REQUEST_EXTACTOR_FAILURE_LOG_MESSAGE % traceback.format_exception(*sys.exc_info()))

                error_attributes = bedrock_error_attributes(exc, bedrock_attrs)
                notice_error_attributes = {
                    "http.statusCode": error_attributes.get("http.statusCode"),
                    "error.message": error_attributes.get("error.message"),
                    "error.code": error_attributes.get("error.code"),
                }

                if is_embedding:
                    notice_error_attributes.update({"embedding_id": str(uuid.uuid4())})
                else:
                    notice_error_attributes.update({"completion_id": str(uuid.uuid4())})

                ft.notice_error(
                    attributes=notice_error_attributes,
                )

                ft.__exit__(*sys.exc_info())
                error_attributes["duration"] = ft.duration * 1000

                if operation == "embedding":
                    handle_embedding_event(transaction, error_attributes)
                else:
                    handle_chat_completion_event(transaction, error_attributes)
            except Exception:
                _logger.warning(EXCEPTION_HANDLING_FAILURE_LOG_MESSAGE % traceback.format_exception(*sys.exc_info()))

            raise

        if not response or response_streaming and not settings.ai_monitoring.streaming.enabled:
            ft.__exit__(None, None, None)
            return response

        if response_streaming and operation == "embedding":
            # This combination is not supported at time of writing, but may become
            # a supported feature in the future. Instrumentation will need to be written
            # if this becomes available.
            _logger.warning(EMBEDDING_STREAMING_UNSUPPORTED_LOG_MESSAGE)
            ft.__exit__(None, None, None)
            return response

        response_headers = response.get("ResponseMetadata", {}).get("HTTPHeaders") or {}
        bedrock_attrs = {
            "request_id": response_headers.get("x-amzn-requestid"),
            "model": model,
            "span_id": span_id,
            "trace_id": trace_id,
        }

        try:
            request_extractor(request_body, bedrock_attrs)
        except json.decoder.JSONDecodeError:
            pass
        except Exception:
            _logger.warning(REQUEST_EXTACTOR_FAILURE_LOG_MESSAGE % traceback.format_exception(*sys.exc_info()))

        try:
            if response_streaming:
                # Wrap EventStream object here to intercept __iter__ method instead of instrumenting class.
                # This class is used in numerous other services in botocore, and would cause conflicts.
                response["body"] = body = EventStreamWrapper(response["body"])
                body._nr_ft = ft
                body._nr_bedrock_attrs = bedrock_attrs
                body._nr_model_extractor = stream_extractor
                return response

            # Read and replace response streaming bodies
            response_body = response["body"].read()
            ft.__exit__(None, None, None)
            bedrock_attrs["duration"] = ft.duration * 1000
            response["body"] = StreamingBody(BytesIO(response_body), len(response_body))

            # Run response extractor for non-streaming responses
            try:
                response_extractor(response_body, bedrock_attrs)
            except Exception:
                _logger.warning(RESPONSE_EXTRACTOR_FAILURE_LOG_MESSAGE % traceback.format_exception(*sys.exc_info()))

            if operation == "embedding":
                handle_embedding_event(transaction, bedrock_attrs)
            else:
                handle_chat_completion_event(transaction, bedrock_attrs)

        except Exception:
            _logger.warning(RESPONSE_PROCESSING_FAILURE_LOG_MESSAGE % traceback.format_exception(*sys.exc_info()))

        return response

    return _wrap_bedrock_runtime_invoke_model


class EventStreamWrapper(ObjectProxy):
    def __iter__(self):
        g = GeneratorProxy(self.__wrapped__.__iter__())
        g._nr_ft = getattr(self, "_nr_ft", None)
        g._nr_bedrock_attrs = getattr(self, "_nr_bedrock_attrs", {})
        g._nr_model_extractor = getattr(self, "_nr_model_extractor", NULL_EXTRACTOR)
        return g


class GeneratorProxy(ObjectProxy):
    def __init__(self, wrapped):
        super(GeneratorProxy, self).__init__(wrapped)

    def __iter__(self):
        return self

    def __next__(self):
        transaction = current_transaction()
        if not transaction:
            return self.__wrapped__.__next__()

        return_val = None
        try:
            return_val = self.__wrapped__.__next__()
            record_stream_chunk(self, return_val, transaction)
        except StopIteration:
            record_events_on_stop_iteration(self, transaction)
            raise
        except Exception as exc:
            record_error(self, transaction, exc)
            raise
        return return_val

    def close(self):
        return super(GeneratorProxy, self).close()


def record_stream_chunk(self, return_val, transaction):
    if return_val:
        try:
            chunk = json.loads(return_val["chunk"]["bytes"].decode("utf-8"))
            self._nr_model_extractor(chunk, self._nr_bedrock_attrs)
            # In Langchain, the bedrock iterator exits early if type is "content_block_stop".
            # So we need to call the record events here since stop iteration will not be raised.
            _type = chunk.get("type")
            if _type == "content_block_stop":
                record_events_on_stop_iteration(self, transaction)
        except Exception:
            _logger.warning(RESPONSE_EXTRACTOR_FAILURE_LOG_MESSAGE % traceback.format_exception(*sys.exc_info()))


def record_events_on_stop_iteration(self, transaction):
    if hasattr(self, "_nr_ft"):
        bedrock_attrs = getattr(self, "_nr_bedrock_attrs", {})
        self._nr_ft.__exit__(None, None, None)

        # If there are no bedrock attrs exit early as there's no data to record.
        if not bedrock_attrs:
            return

        try:
            bedrock_attrs["duration"] = self._nr_ft.duration * 1000
            handle_chat_completion_event(transaction, bedrock_attrs)
        except Exception:
            _logger.warning(RESPONSE_PROCESSING_FAILURE_LOG_MESSAGE % traceback.format_exception(*sys.exc_info()))

        # Clear cached data as this can be very large.
        self._nr_bedrock_attrs.clear()


def record_error(self, transaction, exc):
    if hasattr(self, "_nr_ft"):
        try:
            ft = self._nr_ft
            error_attributes = getattr(self, "_nr_bedrock_attrs", {})

            # If there are no bedrock attrs exit early as there's no data to record.
            if not error_attributes:
                return

            error_attributes = bedrock_error_attributes(exc, error_attributes)
            notice_error_attributes = {
                "http.statusCode": error_attributes.get("http.statusCode"),
                "error.message": error_attributes.get("error.message"),
                "error.code": error_attributes.get("error.code"),
            }
            notice_error_attributes.update({"completion_id": str(uuid.uuid4())})

            ft.notice_error(
                attributes=notice_error_attributes,
            )

            ft.__exit__(*sys.exc_info())
            error_attributes["duration"] = ft.duration * 1000

            handle_chat_completion_event(transaction, error_attributes)

            # Clear cached data as this can be very large.
            error_attributes.clear()
        except Exception:
            _logger.warning(EXCEPTION_HANDLING_FAILURE_LOG_MESSAGE % traceback.format_exception(*sys.exc_info()))


def handle_embedding_event(transaction, bedrock_attrs):
    embedding_id = str(uuid.uuid4())

    settings = transaction.settings if transaction.settings is not None else global_settings()

    # Grab LLM-related custom attributes off of the transaction to store as metadata on LLM events
    custom_attrs_dict = transaction._custom_params
    llm_metadata_dict = {key: value for key, value in custom_attrs_dict.items() if key.startswith("llm.")}

    span_id = bedrock_attrs.get("span_id", None)
    trace_id = bedrock_attrs.get("trace_id", None)
    request_id = bedrock_attrs.get("request_id", None)
    model = bedrock_attrs.get("model", None)
    input = bedrock_attrs.get("input")

    embedding_dict = {
        "vendor": "bedrock",
        "ingest_source": "Python",
        "id": embedding_id,
        "span_id": span_id,
        "trace_id": trace_id,
        "token_count": (
            settings.ai_monitoring.llm_token_count_callback(model, input)
            if settings.ai_monitoring.llm_token_count_callback
            else None
        ),
        "request_id": request_id,
        "duration": bedrock_attrs.get("duration", None),
        "request.model": model,
        "response.model": model,
        "error": bedrock_attrs.get("error", None),
    }
    embedding_dict.update(llm_metadata_dict)

    if settings.ai_monitoring.record_content.enabled:
        embedding_dict["input"] = input

    embedding_dict = {k: v for k, v in embedding_dict.items() if v is not None}
    transaction.record_custom_event("LlmEmbedding", embedding_dict)


def handle_chat_completion_event(transaction, bedrock_attrs):
    chat_completion_id = str(uuid.uuid4())

    # Grab LLM-related custom attributes off of the transaction to store as metadata on LLM events
    custom_attrs_dict = transaction._custom_params
    llm_metadata_dict = {key: value for key, value in custom_attrs_dict.items() if key.startswith("llm.")}
<<<<<<< HEAD
    llm_context_attrs = getattr(transaction, "_custom_attr_context_var", None)
    if llm_context_attrs:
        context_attrs = llm_context_attrs.get()
        llm_metadata_dict.update(context_attrs)
=======
    llm_context_attrs = getattr(transaction, "_llm_context_attrs", None)
    if llm_context_attrs:
        llm_metadata_dict.update(llm_context_attrs)
>>>>>>> fa903ec8

    span_id = bedrock_attrs.get("span_id", None)
    trace_id = bedrock_attrs.get("trace_id", None)
    request_id = bedrock_attrs.get("request_id", None)
    response_id = bedrock_attrs.get("response_id", None)
    model = bedrock_attrs.get("model", None)

    settings = transaction.settings if transaction.settings is not None else global_settings()

    input_message_list = bedrock_attrs.get("input_message_list", [])
    output_message_list = bedrock_attrs.get("output_message_list", [])
    number_of_messages = (
        len(input_message_list) + len(output_message_list)
    ) or None  # If 0, attribute will be set to None and removed

    chat_completion_summary_dict = {
        "vendor": "bedrock",
        "ingest_source": "Python",
        "id": chat_completion_id,
        "span_id": span_id,
        "trace_id": trace_id,
        "request_id": request_id,
        "response_id": response_id,
        "duration": bedrock_attrs.get("duration", None),
        "request.max_tokens": bedrock_attrs.get("request.max_tokens", None),
        "request.temperature": bedrock_attrs.get("request.temperature", None),
        "request.model": model,
        "response.model": model,  # Duplicate data required by the UI
        "response.number_of_messages": number_of_messages,
        "response.choices.finish_reason": bedrock_attrs.get("response.choices.finish_reason", None),
        "error": bedrock_attrs.get("error", None),
    }

    chat_completion_summary_dict.update(llm_metadata_dict)
    chat_completion_summary_dict = {k: v for k, v in chat_completion_summary_dict.items() if v is not None}

    transaction.record_custom_event("LlmChatCompletionSummary", chat_completion_summary_dict)

    create_chat_completion_message_event(
        transaction=transaction,
        input_message_list=input_message_list,
        output_message_list=output_message_list,
        chat_completion_id=chat_completion_id,
        span_id=span_id,
        trace_id=trace_id,
        request_model=model,
        request_id=request_id,
        llm_metadata_dict=llm_metadata_dict,
        response_id=response_id,
    )


def sqs_message_trace(
    operation,
    destination_type,
    destination_name,
    params={},
    terminal=True,
    async_wrapper=None,
    extract_agent_attrs=None,
):
    @function_wrapper
    def _nr_sqs_message_trace_wrapper_(wrapped, instance, args, kwargs):
        wrapper = async_wrapper if async_wrapper is not None else get_async_wrapper(wrapped)
        if not wrapper:
            parent = current_trace()
            if not parent:
                return wrapped(*args, **kwargs)
        else:
            parent = None

        _library = "SQS"
        _operation = operation
        _destination_type = destination_type
        _destination_name = destination_name(*args, **kwargs)

        trace = MessageTrace(
            _library,
            _operation,
            _destination_type,
            _destination_name,
            params=params,
            terminal=terminal,
            parent=parent,
            source=wrapped,
        )

        # Attach extracted agent attributes.
        _agent_attrs = extract_agent_attrs(*args, **kwargs)
        trace.agent_attributes.update(_agent_attrs)

        if wrapper:  # pylint: disable=W0125,W0126
            return wrapper(wrapped, trace)(*args, **kwargs)

        with trace:
            return wrapped(*args, **kwargs)

    return _nr_sqs_message_trace_wrapper_


CUSTOM_TRACE_POINTS = {
    ("sns", "publish"): message_trace("SNS", "Produce", "Topic", extract(("TopicArn", "TargetArn"), "PhoneNumber")),
    ("dynamodb", "put_item"): datastore_trace("DynamoDB", extract("TableName"), "put_item"),
    ("dynamodb", "get_item"): datastore_trace("DynamoDB", extract("TableName"), "get_item"),
    ("dynamodb", "update_item"): datastore_trace("DynamoDB", extract("TableName"), "update_item"),
    ("dynamodb", "delete_item"): datastore_trace("DynamoDB", extract("TableName"), "delete_item"),
    ("dynamodb", "create_table"): datastore_trace("DynamoDB", extract("TableName"), "create_table"),
    ("dynamodb", "delete_table"): datastore_trace("DynamoDB", extract("TableName"), "delete_table"),
    ("dynamodb", "query"): datastore_trace("DynamoDB", extract("TableName"), "query"),
    ("dynamodb", "scan"): datastore_trace("DynamoDB", extract("TableName"), "scan"),
    ("sqs", "send_message"): sqs_message_trace(
        "Produce", "Queue", extract_sqs, extract_agent_attrs=extract_sqs_agent_attrs
    ),
    ("sqs", "send_message_batch"): sqs_message_trace(
        "Produce", "Queue", extract_sqs, extract_agent_attrs=extract_sqs_agent_attrs
    ),
    ("sqs", "receive_message"): sqs_message_trace(
        "Consume", "Queue", extract_sqs, extract_agent_attrs=extract_sqs_agent_attrs
    ),
    ("bedrock-runtime", "invoke_model"): wrap_bedrock_runtime_invoke_model(response_streaming=False),
    ("bedrock-runtime", "invoke_model_with_response_stream"): wrap_bedrock_runtime_invoke_model(
        response_streaming=True
    ),
}


def bind__create_api_method(py_operation_name, operation_name, service_model, *args, **kwargs):
    return (py_operation_name, service_model)


def _nr_clientcreator__create_api_method_(wrapped, instance, args, kwargs):
    (py_operation_name, service_model) = bind__create_api_method(*args, **kwargs)

    service_name = service_model.service_name.lower()
    tracer = CUSTOM_TRACE_POINTS.get((service_name, py_operation_name))

    wrapped = wrapped(*args, **kwargs)

    if not tracer:
        return wrapped

    return tracer(wrapped)


def _nr_clientcreator__create_methods(wrapped, instance, args, kwargs):
    class_attributes = wrapped(*args, **kwargs)
    class_attributes["_nr_wrapped"] = True
    return class_attributes


def _bind_make_request_params(operation_model, request_dict, *args, **kwargs):
    return operation_model, request_dict


def _nr_endpoint_make_request_(wrapped, instance, args, kwargs):
    operation_model, request_dict = _bind_make_request_params(*args, **kwargs)
    url = request_dict.get("url")
    method = request_dict.get("method")

    with ExternalTrace(library="botocore", url=url, method=method, source=wrapped) as trace:
        try:
            trace._add_agent_attribute("aws.operation", operation_model.name)
        except:
            pass

        result = wrapped(*args, **kwargs)
        try:
            request_id = result[1]["ResponseMetadata"]["RequestId"]
            trace._add_agent_attribute("aws.requestId", request_id)
        except:
            pass
        return result


def instrument_botocore_endpoint(module):
    wrap_function_wrapper(module, "Endpoint.make_request", _nr_endpoint_make_request_)


def instrument_botocore_client(module):
    wrap_function_wrapper(module, "ClientCreator._create_api_method", _nr_clientcreator__create_api_method_)
    wrap_function_wrapper(module, "ClientCreator._create_methods", _nr_clientcreator__create_methods)<|MERGE_RESOLUTION|>--- conflicted
+++ resolved
@@ -786,16 +786,11 @@
     # Grab LLM-related custom attributes off of the transaction to store as metadata on LLM events
     custom_attrs_dict = transaction._custom_params
     llm_metadata_dict = {key: value for key, value in custom_attrs_dict.items() if key.startswith("llm.")}
-<<<<<<< HEAD
+
     llm_context_attrs = getattr(transaction, "_custom_attr_context_var", None)
     if llm_context_attrs:
         context_attrs = llm_context_attrs.get()
         llm_metadata_dict.update(context_attrs)
-=======
-    llm_context_attrs = getattr(transaction, "_llm_context_attrs", None)
-    if llm_context_attrs:
-        llm_metadata_dict.update(llm_context_attrs)
->>>>>>> fa903ec8
 
     span_id = bedrock_attrs.get("span_id", None)
     trace_id = bedrock_attrs.get("trace_id", None)
