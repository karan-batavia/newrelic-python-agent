--- conflicted
+++ resolved
@@ -97,12 +97,6 @@
     if not transaction:
         return
 
-<<<<<<< HEAD
-=======
-    settings = transaction.settings if transaction.settings is not None else global_settings()
-
-    message_ids = []
->>>>>>> ddaf022b
     for index, message in enumerate(input_message_list):
         if response_id:
             id_ = "%s-%d" % (response_id, index)  # Response ID was set, append message index to it.
