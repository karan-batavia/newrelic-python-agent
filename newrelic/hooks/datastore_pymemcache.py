--- conflicted
+++ resolved
@@ -50,16 +50,12 @@
 def instrument_pymemcache_client(module):
     for name in _memcache_client_methods:
         if hasattr(module.Client, name):
-<<<<<<< HEAD
-            wrap_datastore_trace(module, f"Client.{name}", product="Memcached", target=None, operation=name)
-=======
             wrap_datastore_trace(
                 module,
-                "Client.%s" % name,
+                f"Client.{name}",
                 product="Memcached",
                 target=None,
                 operation=name,
                 host=capture_host,
                 port_path_or_id=capture_port,
-            )
->>>>>>> 844558d6
+            )