--- conflicted
+++ resolved
@@ -150,15 +150,12 @@
         payload = (self.agent_run_id, start_time, end_time, metric_data)
         return self._protocol.send("metric_data", payload)
 
-<<<<<<< HEAD
-=======
     def send_log_events(self, sampling_info, log_event_data):
         """Called to submit sample set for log events."""
 
         payload = ({"logs": tuple(log._asdict() for log in log_event_data)},)
         return self._protocol.send("log_event_data", payload)
 
->>>>>>> fd0fa354
     def get_agent_commands(self):
         """Receive agent commands from the data collector."""
 
