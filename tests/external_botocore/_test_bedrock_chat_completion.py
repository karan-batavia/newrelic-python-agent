--- conflicted
+++ resolved
@@ -24,23 +24,13 @@
     "amazon.titan-text-express-v1": {
         "bedrock_key": [
             {
-<<<<<<< HEAD
-                "conversation_id": "my-awesome-id",
+                "llm.conversation_id": "my-awesome-id",
                 "request_id": "81508a1c-33a8-4294-8743-f0c629af2f49",
                 "message_id": None,  # UUID that varies with each run
             },
             {
-                "conversation_id": "my-awesome-id",
+                "llm.conversation_id": "my-awesome-id",
                 "request_id": "81508a1c-33a8-4294-8743-f0c629af2f49",
-=======
-                "llm.conversation_id": "my-awesome-id",
-                "request_id": "03524118-8d77-430f-9e08-63b5c03a40cf",
-                "message_id": None,  # UUID that varies with each run
-            },
-            {
-                "llm.conversation_id": "my-awesome-id",
-                "request_id": "03524118-8d77-430f-9e08-63b5c03a40cf",
->>>>>>> 32b8cfd7
                 "message_id": None,  # UUID that varies with each run
             },
         ]
@@ -48,23 +38,13 @@
     "ai21.j2-mid-v1": {
         "bedrock_key": [
             {
-<<<<<<< HEAD
-                "conversation_id": "my-awesome-id",
+                "llm.conversation_id": "my-awesome-id",
                 "request_id": "228ee63f-4eca-4b7d-b679-bc920de63525",
                 "message_id": "1234-0",
             },
             {
-                "conversation_id": "my-awesome-id",
+                "llm.conversation_id": "my-awesome-id",
                 "request_id": "228ee63f-4eca-4b7d-b679-bc920de63525",
-=======
-                "llm.conversation_id": "my-awesome-id",
-                "request_id": "c863d9fc-888b-421c-a175-ac5256baec62",
-                "message_id": "1234-0",
-            },
-            {
-                "llm.conversation_id": "my-awesome-id",
-                "request_id": "c863d9fc-888b-421c-a175-ac5256baec62",
->>>>>>> 32b8cfd7
                 "message_id": "1234-1",
             },
         ]
@@ -72,23 +52,13 @@
     "anthropic.claude-instant-v1": {
         "bedrock_key": [
             {
-<<<<<<< HEAD
-                "conversation_id": "my-awesome-id",
+                "llm.conversation_id": "my-awesome-id",
                 "request_id": "6a886158-b39f-46ce-b214-97458ab76f2f",
                 "message_id": None,  # UUID that varies with each run
             },
             {
-                "conversation_id": "my-awesome-id",
+                "llm.conversation_id": "my-awesome-id",
                 "request_id": "6a886158-b39f-46ce-b214-97458ab76f2f",
-=======
-                "llm.conversation_id": "my-awesome-id",
-                "request_id": "7b0b37c6-85fb-4664-8f5b-361ca7b1aa18",
-                "message_id": None,  # UUID that varies with each run
-            },
-            {
-                "llm.conversation_id": "my-awesome-id",
-                "request_id": "7b0b37c6-85fb-4664-8f5b-361ca7b1aa18",
->>>>>>> 32b8cfd7
                 "message_id": None,  # UUID that varies with each run
             },
         ]
@@ -96,50 +66,28 @@
     "cohere.command-text-v14": {
         "bedrock_key": [
             {
-<<<<<<< HEAD
-                "conversation_id": "my-awesome-id",
+                "llm.conversation_id": "my-awesome-id",
                 "request_id": "12912a17-aa13-45f3-914c-cc82166f3601",
                 "message_id": "12912a17-aa13-45f3-914c-cc82166f3601-0",
             },
             {
-                "conversation_id": "my-awesome-id",
+                "llm.conversation_id": "my-awesome-id",
                 "request_id": "12912a17-aa13-45f3-914c-cc82166f3601",
                 "message_id": "12912a17-aa13-45f3-914c-cc82166f3601-1",
-=======
-                "llm.conversation_id": "my-awesome-id",
-                "request_id": "e77422c8-fbbf-4e17-afeb-c758425c9f97",
-                "message_id": "e77422c8-fbbf-4e17-afeb-c758425c9f97-0",
-            },
-            {
-                "llm.conversation_id": "my-awesome-id",
-                "request_id": "e77422c8-fbbf-4e17-afeb-c758425c9f97",
-                "message_id": "e77422c8-fbbf-4e17-afeb-c758425c9f97-1",
->>>>>>> 32b8cfd7
             },
         ]
     },
     "meta.llama2-13b-chat-v1": {
         "bedrock_key": [
             {
-<<<<<<< HEAD
-                "conversation_id": "my-awesome-id",
+                "llm.conversation_id": "my-awesome-id",
                 "request_id": "a168214d-742d-4244-bd7f-62214ffa07df",
                 "message_id": "a168214d-742d-4244-bd7f-62214ffa07df-0",
             },
             {
-                "conversation_id": "my-awesome-id",
+                "llm.conversation_id": "my-awesome-id",
                 "request_id": "a168214d-742d-4244-bd7f-62214ffa07df",
                 "message_id": "a168214d-742d-4244-bd7f-62214ffa07df-1",
-=======
-                "llm.conversation_id": "my-awesome-id",
-                "request_id": "9a64cdb0-3e82-41c7-873a-c12a77e0143a",
-                "message_id": "9a64cdb0-3e82-41c7-873a-c12a77e0143a-0",
-            },
-            {
-                "llm.conversation_id": "my-awesome-id",
-                "request_id": "9a64cdb0-3e82-41c7-873a-c12a77e0143a",
-                "message_id": "9a64cdb0-3e82-41c7-873a-c12a77e0143a-1",
->>>>>>> 32b8cfd7
             },
         ]
     },
@@ -178,14 +126,9 @@
             {
                 "id": None,  # UUID that varies with each run
                 "appName": "Python Agent Test (external_botocore)",
-<<<<<<< HEAD
-                "conversation_id": "my-awesome-id",
+                "llm.conversation_id": "my-awesome-id",
+                "llm.foo": "bar",
                 "request_id": "81508a1c-33a8-4294-8743-f0c629af2f49",
-=======
-                "llm.conversation_id": "my-awesome-id",
-                "llm.foo": "bar",
-                "request_id": "03524118-8d77-430f-9e08-63b5c03a40cf",
->>>>>>> 32b8cfd7
                 "span_id": None,
                 "trace_id": "trace-id",
                 "transaction_id": "transaction-id",
@@ -203,14 +146,9 @@
             {
                 "id": None,  # UUID that varies with each run
                 "appName": "Python Agent Test (external_botocore)",
-<<<<<<< HEAD
-                "conversation_id": "my-awesome-id",
+                "llm.conversation_id": "my-awesome-id",
+                "llm.foo": "bar",
                 "request_id": "81508a1c-33a8-4294-8743-f0c629af2f49",
-=======
-                "llm.conversation_id": "my-awesome-id",
-                "llm.foo": "bar",
-                "request_id": "03524118-8d77-430f-9e08-63b5c03a40cf",
->>>>>>> 32b8cfd7
                 "span_id": None,
                 "trace_id": "trace-id",
                 "transaction_id": "transaction-id",
@@ -255,14 +193,9 @@
             {
                 "id": "1234-0",
                 "appName": "Python Agent Test (external_botocore)",
-<<<<<<< HEAD
-                "conversation_id": "my-awesome-id",
+                "llm.conversation_id": "my-awesome-id",
+                "llm.foo": "bar",
                 "request_id": "228ee63f-4eca-4b7d-b679-bc920de63525",
-=======
-                "llm.conversation_id": "my-awesome-id",
-                "llm.foo": "bar",
-                "request_id": "c863d9fc-888b-421c-a175-ac5256baec62",
->>>>>>> 32b8cfd7
                 "span_id": None,
                 "trace_id": "trace-id",
                 "transaction_id": "transaction-id",
@@ -280,14 +213,9 @@
             {
                 "id": "1234-1",
                 "appName": "Python Agent Test (external_botocore)",
-<<<<<<< HEAD
-                "conversation_id": "my-awesome-id",
+                "llm.conversation_id": "my-awesome-id",
+                "llm.foo": "bar",
                 "request_id": "228ee63f-4eca-4b7d-b679-bc920de63525",
-=======
-                "llm.conversation_id": "my-awesome-id",
-                "llm.foo": "bar",
-                "request_id": "c863d9fc-888b-421c-a175-ac5256baec62",
->>>>>>> 32b8cfd7
                 "span_id": None,
                 "trace_id": "trace-id",
                 "transaction_id": "transaction-id",
@@ -331,14 +259,9 @@
             {
                 "id": None,  # UUID that varies with each run
                 "appName": "Python Agent Test (external_botocore)",
-<<<<<<< HEAD
-                "conversation_id": "my-awesome-id",
+                "llm.conversation_id": "my-awesome-id",
+                "llm.foo": "bar",
                 "request_id": "6a886158-b39f-46ce-b214-97458ab76f2f",
-=======
-                "llm.conversation_id": "my-awesome-id",
-                "llm.foo": "bar",
-                "request_id": "7b0b37c6-85fb-4664-8f5b-361ca7b1aa18",
->>>>>>> 32b8cfd7
                 "span_id": None,
                 "trace_id": "trace-id",
                 "transaction_id": "transaction-id",
@@ -356,14 +279,9 @@
             {
                 "id": None,  # UUID that varies with each run
                 "appName": "Python Agent Test (external_botocore)",
-<<<<<<< HEAD
-                "conversation_id": "my-awesome-id",
+                "llm.conversation_id": "my-awesome-id",
+                "llm.foo": "bar",
                 "request_id": "6a886158-b39f-46ce-b214-97458ab76f2f",
-=======
-                "llm.conversation_id": "my-awesome-id",
-                "llm.foo": "bar",
-                "request_id": "7b0b37c6-85fb-4664-8f5b-361ca7b1aa18",
->>>>>>> 32b8cfd7
                 "span_id": None,
                 "trace_id": "trace-id",
                 "transaction_id": "transaction-id",
@@ -408,14 +326,9 @@
             {
                 "id": None,  # UUID that varies with each run
                 "appName": "Python Agent Test (external_botocore)",
-<<<<<<< HEAD
-                "conversation_id": "my-awesome-id",
+                "llm.conversation_id": "my-awesome-id",
+                "llm.foo": "bar",
                 "request_id": "12912a17-aa13-45f3-914c-cc82166f3601",
-=======
-                "llm.conversation_id": "my-awesome-id",
-                "llm.foo": "bar",
-                "request_id": "e77422c8-fbbf-4e17-afeb-c758425c9f97",
->>>>>>> 32b8cfd7
                 "span_id": None,
                 "trace_id": "trace-id",
                 "transaction_id": "transaction-id",
@@ -433,14 +346,9 @@
             {
                 "id": None,  # UUID that varies with each run
                 "appName": "Python Agent Test (external_botocore)",
-<<<<<<< HEAD
-                "conversation_id": "my-awesome-id",
+                "llm.conversation_id": "my-awesome-id",
+                "llm.foo": "bar",
                 "request_id": "12912a17-aa13-45f3-914c-cc82166f3601",
-=======
-                "llm.conversation_id": "my-awesome-id",
-                "llm.foo": "bar",
-                "request_id": "e77422c8-fbbf-4e17-afeb-c758425c9f97",
->>>>>>> 32b8cfd7
                 "span_id": None,
                 "trace_id": "trace-id",
                 "transaction_id": "transaction-id",
@@ -487,8 +395,8 @@
             {
                 "id": None,  # UUID that varies with each run
                 "appName": "Python Agent Test (external_botocore)",
-<<<<<<< HEAD
-                "conversation_id": "my-awesome-id",
+                "llm.conversation_id": "my-awesome-id",
+                "llm.foo": "bar",
                 "request_id": "a168214d-742d-4244-bd7f-62214ffa07df",
                 "span_id": None,
                 "trace_id": "trace-id",
@@ -507,7 +415,8 @@
             {
                 "id": None,  # UUID that varies with each run
                 "appName": "Python Agent Test (external_botocore)",
-                "conversation_id": "my-awesome-id",
+                "llm.conversation_id": "my-awesome-id",
+                "llm.foo": "bar",
                 "request_id": "a168214d-742d-4244-bd7f-62214ffa07df",
                 "span_id": None,
                 "trace_id": "trace-id",
@@ -758,11 +667,6 @@
                 "appName": "Python Agent Test (external_botocore)",
                 "conversation_id": "my-awesome-id",
                 "request_id": "6dd99878-0919-4f92-850c-48f50f923b76",
-=======
-                "llm.conversation_id": "my-awesome-id",
-                "llm.foo": "bar",
-                "request_id": "9a64cdb0-3e82-41c7-873a-c12a77e0143a",
->>>>>>> 32b8cfd7
                 "span_id": None,
                 "trace_id": "trace-id",
                 "transaction_id": "transaction-id",
@@ -780,14 +684,8 @@
             {
                 "id": None,  # UUID that varies with each run
                 "appName": "Python Agent Test (external_botocore)",
-<<<<<<< HEAD
                 "conversation_id": "my-awesome-id",
                 "request_id": "6dd99878-0919-4f92-850c-48f50f923b76",
-=======
-                "llm.conversation_id": "my-awesome-id",
-                "llm.foo": "bar",
-                "request_id": "9a64cdb0-3e82-41c7-873a-c12a77e0143a",
->>>>>>> 32b8cfd7
                 "span_id": None,
                 "trace_id": "trace-id",
                 "transaction_id": "transaction-id",
@@ -813,7 +711,7 @@
             "transaction_id": "transaction-id",
             "llm.conversation_id": "my-awesome-id",
             "llm.foo": "bar",
-            "request_id": "",
+            "request_id": "f4908827-3db9-4742-9103-2bbc34578b03",
             "span_id": None,
             "trace_id": "trace-id",
             "api_key_last_four_digits": "CRET",
@@ -857,14 +755,9 @@
             {
                 "id": None,  # UUID that varies with each run
                 "appName": "Python Agent Test (external_botocore)",
-<<<<<<< HEAD
-                "conversation_id": "my-awesome-id",
+                "llm.conversation_id": "my-awesome-id",
+                "llm.foo": "bar",
                 "request_id": "15b39c8b-8e85-42c9-9623-06720301bda3",
-=======
-                "llm.conversation_id": "my-awesome-id",
-                "llm.foo": "bar",
-                "request_id": "",
->>>>>>> 32b8cfd7
                 "span_id": None,
                 "trace_id": "trace-id",
                 "transaction_id": "transaction-id",
@@ -907,14 +800,9 @@
             {
                 "id": None,
                 "appName": "Python Agent Test (external_botocore)",
-<<<<<<< HEAD
-                "conversation_id": "my-awesome-id",
+                "llm.conversation_id": "my-awesome-id",
+                "llm.foo": "bar",
                 "request_id": "9021791d-3797-493d-9277-e33aa6f6d544",
-=======
-                "llm.conversation_id": "my-awesome-id",
-                "llm.foo": "bar",
-                "request_id": "",
->>>>>>> 32b8cfd7
                 "span_id": None,
                 "trace_id": "trace-id",
                 "transaction_id": "transaction-id",
@@ -957,14 +845,9 @@
             {
                 "id": None,  # UUID that varies with each run
                 "appName": "Python Agent Test (external_botocore)",
-<<<<<<< HEAD
-                "conversation_id": "my-awesome-id",
+                "llm.conversation_id": "my-awesome-id",
+                "llm.foo": "bar",
                 "request_id": "37396f55-b721-4bae-9461-4c369f5a080d",
-=======
-                "llm.conversation_id": "my-awesome-id",
-                "llm.foo": "bar",
-                "request_id": "",
->>>>>>> 32b8cfd7
                 "span_id": None,
                 "trace_id": "trace-id",
                 "transaction_id": "transaction-id",
@@ -1007,14 +890,9 @@
             {
                 "id": None,  # UUID that varies with each run
                 "appName": "Python Agent Test (external_botocore)",
-<<<<<<< HEAD
-                "conversation_id": "my-awesome-id",
+                "llm.conversation_id": "my-awesome-id",
+                "llm.foo": "bar",
                 "request_id": "22476490-a0d6-42db-b5ea-32d0b8a7f751",
-=======
-                "llm.conversation_id": "my-awesome-id",
-                "llm.foo": "bar",
-                "request_id": "",
->>>>>>> 32b8cfd7
                 "span_id": None,
                 "trace_id": "trace-id",
                 "transaction_id": "transaction-id",
@@ -1057,14 +935,9 @@
             {
                 "id": None,  # UUID that varies with each run
                 "appName": "Python Agent Test (external_botocore)",
-<<<<<<< HEAD
-                "conversation_id": "my-awesome-id",
+                "llm.conversation_id": "my-awesome-id",
+                "llm.foo": "bar",
                 "request_id": "22476490-a0d6-42db-b5ea-32d0b8a7f751",
-=======
-                "llm.conversation_id": "my-awesome-id",
-                "llm.foo": "bar",
-                "request_id": "",
->>>>>>> 32b8cfd7
                 "span_id": None,
                 "trace_id": "trace-id",
                 "transaction_id": "transaction-id",
