--- conflicted
+++ resolved
@@ -150,24 +150,19 @@
 
 
 @pytest.fixture(scope="module")
-<<<<<<< HEAD
 def expected_events_no_llm_metadata(expected_events):
     events = copy.deepcopy(expected_events)
-=======
-def expected_invalid_access_key_error_events_no_content(model_id):
-    events = copy.deepcopy(chat_completion_invalid_access_key_error_events[model_id])
+    for event in events:
+        del event[1]["llm.conversation_id"], event[1]["llm.foo"]
+    return events
+
+
+@pytest.fixture(scope="module")
+def expected_invalid_access_key_error_events_no_content(expected_invalid_access_key_error_events):
+    events = copy.deepcopy(expected_invalid_access_key_error_events)
     for event in events:
         if "content" in event[1]:
             del event[1]["content"]
-    return events
-
-
-@pytest.fixture(scope="module")
-def expected_events_no_llm_metadata(model_id):
-    events = copy.deepcopy(chat_completion_expected_events[model_id])
->>>>>>> 95b80458
-    for event in events:
-        del event[1]["llm.conversation_id"], event[1]["llm.foo"]
     return events
 
 
@@ -206,22 +201,17 @@
     _test()
 
 
-# not working with claude
-@reset_core_stats_engine()
-<<<<<<< HEAD
-def test_bedrock_chat_completion_in_txn_no_llm_metadata(set_trace_info, exercise_model, expected_events_no_llm_metadata, expected_metrics):
-=======
 @disabled_ai_monitoring_record_content_settings
 def test_bedrock_chat_completion_in_txn_with_llm_metadata_no_content(
-    set_trace_info, exercise_model, expected_events_no_content
+    set_trace_info, exercise_model, expected_events_no_content, expected_metrics
 ):
     @validate_custom_events(expected_events_no_content)
     # One summary event, one user message, and one response message from the assistant
     @validate_custom_event_count(count=3)
     @validate_transaction_metrics(
         name="test_bedrock_chat_completion_in_txn_with_llm_metadata_no_content",
-        scoped_metrics=[("Llm/completion/Bedrock/invoke_model", 1)],
-        rollup_metrics=[("Llm/completion/Bedrock/invoke_model", 1)],
+        scoped_metrics=expected_metrics,
+        rollup_metrics=expected_metrics,
         custom_metrics=[
             ("Supportability/Python/ML/Bedrock/%s" % BOTOCORE_VERSION, 1),
         ],
@@ -239,12 +229,8 @@
     _test()
 
 
-# not working with claude
-@reset_core_stats_engine()
-def test_bedrock_chat_completion_in_txn_no_llm_metadata(
-    set_trace_info, exercise_model, expected_events_no_llm_metadata
-):
->>>>>>> 95b80458
+@reset_core_stats_engine()
+def test_bedrock_chat_completion_in_txn_no_llm_metadata(set_trace_info, exercise_model, expected_events_no_llm_metadata, expected_metrics):
     @validate_custom_events(expected_events_no_llm_metadata)
     # One summary event, one user message, and one response message from the assistant
     @validate_custom_event_count(count=3)
