--- conflicted
+++ resolved
@@ -50,21 +50,11 @@
 
 
 def validate_synthetics_external_trace_header(
-<<<<<<< HEAD
-        synthetics_header,
-        synthetics_info_header,
-    ):
-    @transient_function_wrapper('newrelic.core.stats_engine',
-            'StatsEngine.record_transaction')
-    def _validate_synthetics_external_trace_header(wrapped, instance,
-            args, kwargs):
-=======
     synthetics_header,
     synthetics_info_header,
 ):
     @transient_function_wrapper("newrelic.core.stats_engine", "StatsEngine.record_transaction")
     def _validate_synthetics_external_trace_header(wrapped, instance, args, kwargs):
->>>>>>> 4ec53842
         def _bind_params(transaction, *args, **kwargs):
             return transaction
 
@@ -97,16 +87,6 @@
                 def __getattr__(self, name):
                     return getattr(self.__wrapped__, name, lambda *args, **kwargs: None)
 
-<<<<<<< HEAD
-            external_headers = ExternalTrace.generate_request_headers(
-                    _Transaction(transaction))
-            external_headers = {header[0]: header[1] for header in external_headers}
-
-            if synthetics_header:
-                assert synthetics_header == external_headers["X-NewRelic-Synthetics"], (
-                        'synthetics_header=%r, external_headers=%r' % (
-                        synthetics_header, external_headers))
-=======
             external_headers = ExternalTrace.generate_request_headers(_Transaction(transaction))
             external_headers = {header[0]: header[1] for header in external_headers}
 
@@ -114,25 +94,15 @@
                 assert (
                     synthetics_header == external_headers["X-NewRelic-Synthetics"]
                 ), "synthetics_header=%r, external_headers=%r" % (synthetics_header, external_headers)
->>>>>>> 4ec53842
             else:
                 assert "X-NewRelic-Synthetics" not in external_headers
 
             if synthetics_info_header:
-<<<<<<< HEAD
-                assert synthetics_info_header == external_headers["X-NewRelic-Synthetics-Info"], (
-                        'synthetics_info_header=%r, external_headers=%r' % (
-                        synthetics_info_header, external_headers))
-            else:
-                assert "X-NewRelic-Synthetics-Info" not in external_headers
-
-=======
                 assert (
                     synthetics_info_header == external_headers["X-NewRelic-Synthetics-Info"]
                 ), "synthetics_info_header=%r, external_headers=%r" % (synthetics_info_header, external_headers)
             else:
                 assert "X-NewRelic-Synthetics-Info" not in external_headers
->>>>>>> 4ec53842
 
         return result
 
