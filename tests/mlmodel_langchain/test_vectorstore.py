--- conflicted
+++ resolved
@@ -328,12 +328,8 @@
         {"type": "LlmVectorSearch"},
         {
             "id": None,  # UUID that varies with each run
-<<<<<<< HEAD
-=======
             "request.query": "Complete this sentence: Hello",
             "request.k": -1,
-            "transaction_id": "transaction-id",
->>>>>>> 25324457
             "span_id": None,
             "trace_id": "trace-id",
             "vendor": "langchain",
