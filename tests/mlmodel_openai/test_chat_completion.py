# Copyright 2010 New Relic, Inc.
#
# Licensed under the Apache License, Version 2.0 (the "License");
# you may not use this file except in compliance with the License.
# You may obtain a copy of the License at
#
#      http://www.apache.org/licenses/LICENSE-2.0
#
# Unless required by applicable law or agreed to in writing, software
# distributed under the License is distributed on an "AS IS" BASIS,
# WITHOUT WARRANTIES OR CONDITIONS OF ANY KIND, either express or implied.
# See the License for the specific language governing permissions and
# limitations under the License.

import openai
from testing_support.fixtures import (
    override_application_settings,
    reset_core_stats_engine,
    validate_attributes,
    validate_custom_event_count,
    validate_attributes,
)
from testing_support.validators.validate_custom_events import validate_custom_events
from testing_support.validators.validate_transaction_metrics import (
    validate_transaction_metrics,
)

from newrelic.api.background_task import background_task
from newrelic.api.transaction import add_custom_attribute
from conftest import disabled_ai_monitoring_settings


disabled_custom_insights_settings = {"custom_insights_events.enabled": False}

_test_openai_chat_completion_messages = (
    {"role": "system", "content": "You are a scientist."},
    {"role": "user", "content": "What is 212 degrees Fahrenheit converted to Celsius?"},
)

chat_completion_recorded_events = [
    (
        {"type": "LlmChatCompletionSummary"},
        {
            "id": None,  # UUID that varies with each run
            "appName": "Python Agent Test (mlmodel_openai)",
            "conversation_id": "my-awesome-id",
            "transaction_id": "transaction-id",
            "span_id": None,
            "trace_id": "trace-id",
            "request_id": "49dbbffbd3c3f4612aa48def69059ccd",
            "api_key_last_four_digits": "sk-CRET",
            "duration": None,  # Response time varies each test run
            "request.model": "gpt-3.5-turbo",
            "response.model": "gpt-3.5-turbo-0613",
            "response.organization": "new-relic-nkmd8b",
            "response.usage.completion_tokens": 11,
            "response.usage.total_tokens": 64,
            "response.usage.prompt_tokens": 53,
            "request.temperature": 0.7,
            "request.max_tokens": 100,
            "response.choices.finish_reason": "stop",
            "response.api_type": "None",
            "response.headers.llmVersion": "2020-10-01",
            "response.headers.ratelimitLimitRequests": 200,
            "response.headers.ratelimitLimitTokens": 40000,
            "response.headers.ratelimitResetTokens": "90ms",
            "response.headers.ratelimitResetRequests": "7m12s",
            "response.headers.ratelimitRemainingTokens": 39940,
            "response.headers.ratelimitRemainingRequests": 199,
            "response.headers.ratelimitLimitTokensUsageBased": "",
            "response.headers.ratelimitResetTokensUsageBased": "",
            "response.headers.ratelimitRemainingTokensUsageBased": "",
            "vendor": "openAI",
            "ingest_source": "Python",
            "response.number_of_messages": 3,
        },
    ),
    (
        {"type": "LlmChatCompletionMessage"},
        {
            "id": "chatcmpl-87sb95K4EF2nuJRcTs43Tm9ntTemv-0",
            "appName": "Python Agent Test (mlmodel_openai)",
            "conversation_id": "my-awesome-id",
            "request_id": "49dbbffbd3c3f4612aa48def69059ccd",
            "span_id": None,
            "trace_id": "trace-id",
            "transaction_id": "transaction-id",
            "content": "You are a scientist.",
            "role": "system",
            "completion_id": None,
            "sequence": 0,
            "response.model": "gpt-3.5-turbo-0613",
            "vendor": "openAI",
            "ingest_source": "Python",
        },
    ),
    (
        {"type": "LlmChatCompletionMessage"},
        {
            "id": "chatcmpl-87sb95K4EF2nuJRcTs43Tm9ntTemv-1",
            "appName": "Python Agent Test (mlmodel_openai)",
            "conversation_id": "my-awesome-id",
            "request_id": "49dbbffbd3c3f4612aa48def69059ccd",
            "span_id": None,
            "trace_id": "trace-id",
            "transaction_id": "transaction-id",
            "content": "What is 212 degrees Fahrenheit converted to Celsius?",
            "role": "user",
            "completion_id": None,
            "sequence": 1,
            "response.model": "gpt-3.5-turbo-0613",
            "vendor": "openAI",
            "ingest_source": "Python",
        },
    ),
    (
        {"type": "LlmChatCompletionMessage"},
        {
            "id": "chatcmpl-87sb95K4EF2nuJRcTs43Tm9ntTemv-2",
            "appName": "Python Agent Test (mlmodel_openai)",
            "conversation_id": "my-awesome-id",
            "request_id": "49dbbffbd3c3f4612aa48def69059ccd",
            "span_id": None,
            "trace_id": "trace-id",
            "transaction_id": "transaction-id",
            "content": "212 degrees Fahrenheit is equal to 100 degrees Celsius.",
            "role": "assistant",
            "completion_id": None,
            "sequence": 2,
            "response.model": "gpt-3.5-turbo-0613",
            "vendor": "openAI",
            "is_response": True,
            "ingest_source": "Python",
        },
    ),
]


@reset_core_stats_engine()
@validate_custom_events(chat_completion_recorded_events)
# One summary event, one system message, one user message, and one response message from the assistant
@validate_custom_event_count(count=4)
@validate_transaction_metrics(
    name="test_chat_completion:test_openai_chat_completion_sync_in_txn_with_convo_id",
    custom_metrics=[
        ("Python/ML/OpenAI/%s" % openai.__version__, 1),
    ],
    background_task=True,
)
@validate_attributes("agent", ["llm"])
@background_task()
def test_openai_chat_completion_sync_in_txn_with_convo_id(set_trace_info):
    set_trace_info()
    add_custom_attribute("llm.conversation_id", "my-awesome-id")
    openai.ChatCompletion.create(
        model="gpt-3.5-turbo", messages=_test_openai_chat_completion_messages, temperature=0.7, max_tokens=100
    )


chat_completion_recorded_events_no_convo_id = [
    (
        {"type": "LlmChatCompletionSummary"},
        {
            "id": None,  # UUID that varies with each run
            "appName": "Python Agent Test (mlmodel_openai)",
            "conversation_id": "",
            "transaction_id": "transaction-id",
            "span_id": None,
            "trace_id": "trace-id",
            "request_id": "49dbbffbd3c3f4612aa48def69059ccd",
            "api_key_last_four_digits": "sk-CRET",
            "duration": None,  # Response time varies each test run
            "request.model": "gpt-3.5-turbo",
            "response.model": "gpt-3.5-turbo-0613",
            "response.organization": "new-relic-nkmd8b",
            "response.usage.completion_tokens": 11,
            "response.usage.total_tokens": 64,
            "response.usage.prompt_tokens": 53,
            "request.temperature": 0.7,
            "request.max_tokens": 100,
            "response.choices.finish_reason": "stop",
            "response.api_type": "None",
            "response.headers.llmVersion": "2020-10-01",
            "response.headers.ratelimitLimitRequests": 200,
            "response.headers.ratelimitLimitTokens": 40000,
            "response.headers.ratelimitResetTokens": "90ms",
            "response.headers.ratelimitResetRequests": "7m12s",
            "response.headers.ratelimitRemainingTokens": 39940,
            "response.headers.ratelimitRemainingRequests": 199,
            "response.headers.ratelimitLimitTokensUsageBased": "",
            "response.headers.ratelimitResetTokensUsageBased": "",
            "response.headers.ratelimitRemainingTokensUsageBased": "",
            "vendor": "openAI",
            "ingest_source": "Python",
            "response.number_of_messages": 3,
        },
    ),
    (
        {"type": "LlmChatCompletionMessage"},
        {
            "id": "chatcmpl-87sb95K4EF2nuJRcTs43Tm9ntTemv-0",
            "appName": "Python Agent Test (mlmodel_openai)",
            "conversation_id": "",
            "request_id": "49dbbffbd3c3f4612aa48def69059ccd",
            "span_id": None,
            "trace_id": "trace-id",
            "transaction_id": "transaction-id",
            "content": "You are a scientist.",
            "role": "system",
            "completion_id": None,
            "sequence": 0,
            "response.model": "gpt-3.5-turbo-0613",
            "vendor": "openAI",
            "ingest_source": "Python",
        },
    ),
    (
        {"type": "LlmChatCompletionMessage"},
        {
            "id": "chatcmpl-87sb95K4EF2nuJRcTs43Tm9ntTemv-1",
            "appName": "Python Agent Test (mlmodel_openai)",
            "conversation_id": "",
            "request_id": "49dbbffbd3c3f4612aa48def69059ccd",
            "span_id": None,
            "trace_id": "trace-id",
            "transaction_id": "transaction-id",
            "content": "What is 212 degrees Fahrenheit converted to Celsius?",
            "role": "user",
            "completion_id": None,
            "sequence": 1,
            "response.model": "gpt-3.5-turbo-0613",
            "vendor": "openAI",
            "ingest_source": "Python",
        },
    ),
    (
        {"type": "LlmChatCompletionMessage"},
        {
            "id": "chatcmpl-87sb95K4EF2nuJRcTs43Tm9ntTemv-2",
            "appName": "Python Agent Test (mlmodel_openai)",
            "conversation_id": "",
            "request_id": "49dbbffbd3c3f4612aa48def69059ccd",
            "span_id": None,
            "trace_id": "trace-id",
            "transaction_id": "transaction-id",
            "content": "212 degrees Fahrenheit is equal to 100 degrees Celsius.",
            "role": "assistant",
            "completion_id": None,
            "sequence": 2,
            "response.model": "gpt-3.5-turbo-0613",
            "vendor": "openAI",
            "is_response": True,
            "ingest_source": "Python",
        },
    ),
]


@reset_core_stats_engine()
@validate_custom_events(chat_completion_recorded_events_no_convo_id)
# One summary event, one system message, one user message, and one response message from the assistant
@validate_custom_event_count(count=4)
@validate_transaction_metrics(
    "test_chat_completion:test_openai_chat_completion_sync_in_txn_no_convo_id",
    scoped_metrics=[("Llm/completion/OpenAI/create", 1)],
    rollup_metrics=[("Llm/completion/OpenAI/create", 1)],
    background_task=True,
)
@background_task()
def test_openai_chat_completion_sync_in_txn_no_convo_id(set_trace_info):
    set_trace_info()
    openai.ChatCompletion.create(
        model="gpt-3.5-turbo", messages=_test_openai_chat_completion_messages, temperature=0.7, max_tokens=100
    )


@reset_core_stats_engine()
@validate_custom_event_count(count=0)
def test_openai_chat_completion_sync_outside_txn():
    add_custom_attribute("llm.conversation_id", "my-awesome-id")
    openai.ChatCompletion.create(
        model="gpt-3.5-turbo", messages=_test_openai_chat_completion_messages, temperature=0.7, max_tokens=100
    )


@override_application_settings(disabled_custom_insights_settings)
@reset_core_stats_engine()
@validate_custom_event_count(count=0)
@validate_transaction_metrics(
    name="test_chat_completion:test_openai_chat_completion_sync_custom_events_insights_disabled",
    custom_metrics=[
        ("Python/ML/OpenAI/%s" % openai.__version__, 1),
    ],
    background_task=True,
)
@background_task()
def test_openai_chat_completion_sync_custom_events_insights_disabled(set_trace_info):
    set_trace_info()
    openai.ChatCompletion.create(
        model="gpt-3.5-turbo", messages=_test_openai_chat_completion_messages, temperature=0.7, max_tokens=100
    )


@disabled_ai_monitoring_settings
@reset_core_stats_engine()
@validate_custom_event_count(count=0)
@background_task()
def test_openai_chat_completion_sync_ai_monitoring_disabled():
    add_custom_attribute("llm.conversation_id", "my-awesome-id")
    openai.ChatCompletion.create(
        model="gpt-3.5-turbo", messages=_test_openai_chat_completion_messages, temperature=0.7, max_tokens=100
    )


@reset_core_stats_engine()
@validate_custom_events(chat_completion_recorded_events_no_convo_id)
@validate_custom_event_count(count=4)
@validate_transaction_metrics(
    "test_chat_completion:test_openai_chat_completion_async_conversation_id_unset",
    scoped_metrics=[("Llm/completion/OpenAI/acreate", 1)],
    rollup_metrics=[("Llm/completion/OpenAI/acreate", 1)],
    background_task=True,
)
@background_task()
def test_openai_chat_completion_async_conversation_id_unset(loop, set_trace_info):
    set_trace_info()

    loop.run_until_complete(
        openai.ChatCompletion.acreate(
            model="gpt-3.5-turbo", messages=_test_openai_chat_completion_messages, temperature=0.7, max_tokens=100
        )
    )


@reset_core_stats_engine()
@validate_custom_events(chat_completion_recorded_events)
@validate_custom_event_count(count=4)
@validate_transaction_metrics(
    "test_chat_completion:test_openai_chat_completion_async_conversation_id_set",
    scoped_metrics=[("Llm/completion/OpenAI/acreate", 1)],
    rollup_metrics=[("Llm/completion/OpenAI/acreate", 1)],
    background_task=True,
)
@validate_transaction_metrics(
    name="test_chat_completion:test_openai_chat_completion_async_conversation_id_set",
    custom_metrics=[
        ("Python/ML/OpenAI/%s" % openai.__version__, 1),
    ],
    background_task=True,
)
@validate_attributes("agent", ["llm"])
@background_task()
def test_openai_chat_completion_async_conversation_id_set(loop, set_trace_info):
    set_trace_info()
    add_custom_attribute("llm.conversation_id", "my-awesome-id")

    loop.run_until_complete(
        openai.ChatCompletion.acreate(
            model="gpt-3.5-turbo", messages=_test_openai_chat_completion_messages, temperature=0.7, max_tokens=100
        )
    )


@reset_core_stats_engine()
@validate_custom_event_count(count=0)
def test_openai_chat_completion_async_outside_transaction(loop):
    loop.run_until_complete(
        openai.ChatCompletion.acreate(
            model="gpt-3.5-turbo", messages=_test_openai_chat_completion_messages, temperature=0.7, max_tokens=100
        )
    )


@override_application_settings(disabled_custom_insights_settings)
@reset_core_stats_engine()
@validate_custom_event_count(count=0)
@validate_transaction_metrics(
    name="test_chat_completion:test_openai_chat_completion_async_disabled_custom_event_settings",
    custom_metrics=[
        ("Python/ML/OpenAI/%s" % openai.__version__, 1),
    ],
    background_task=True,
)
@background_task()
def test_openai_chat_completion_async_disabled_custom_event_settings(loop):
    loop.run_until_complete(
        openai.ChatCompletion.acreate(
            model="gpt-3.5-turbo", messages=_test_openai_chat_completion_messages, temperature=0.7, max_tokens=100
        )
    )


@disabled_ai_monitoring_settings
@reset_core_stats_engine()
@validate_custom_event_count(count=0)
@background_task()
def test_openai_chat_completion_async_ai_monitoring_disabled(loop):
    loop.run_until_complete(
        openai.ChatCompletion.acreate(
            model="gpt-3.5-turbo", messages=_test_openai_chat_completion_messages, temperature=0.7, max_tokens=100
        )
    )


<<<<<<< HEAD

@reset_core_stats_engine()
# One summary event, one system message, one user message, and one response message from the assistant
@validate_custom_event_count(count=4)
# @validate_attributes("agent", ["llm"])
@background_task()
def test_openai_chat_completion_no_usage_data(set_trace_info, loop):
    # Only testing that there are events, and there was no exception raised
    set_trace_info()
    openai.ChatCompletion.create(
        model="gpt-3.5-turbo", messages=_test_openai_chat_completion_messages, temperature=0.7, max_tokens=100
    )


@reset_core_stats_engine()
# One summary event, one system message, one user message, and one response message from the assistant
@validate_custom_event_count(count=4)
# @validate_attributes("agent", ["llm"])
@background_task()
def test_openai_chat_completion_async_no_usage_data(set_trace_info, loop):
    # Only testing that there are events, and there was no exception raised
    set_trace_info()
    loop.run_until_complete(
        openai.ChatCompletion.acreate(
            model="gpt-3.5-turbo", messages=_test_openai_chat_completion_messages, temperature=0.7, max_tokens=100
        )
    )


=======
>>>>>>> 4ec53842
def test_openai_chat_completion_functions_marked_as_wrapped_for_sdk_compatibility():
    assert openai.ChatCompletion._nr_wrapped
    assert openai.util.convert_to_openai_object._nr_wrapped<|MERGE_RESOLUTION|>--- conflicted
+++ resolved
@@ -402,8 +402,6 @@
     )
 
 
-<<<<<<< HEAD
-
 @reset_core_stats_engine()
 # One summary event, one system message, one user message, and one response message from the assistant
 @validate_custom_event_count(count=4)
@@ -432,8 +430,6 @@
     )
 
 
-=======
->>>>>>> 4ec53842
 def test_openai_chat_completion_functions_marked_as_wrapped_for_sdk_compatibility():
     assert openai.ChatCompletion._nr_wrapped
     assert openai.util.convert_to_openai_object._nr_wrapped