import pytest
<<<<<<< HEAD

=======
>>>>>>> d3687420
from newrelic.common.object_wrapper import transient_function_wrapper
from newrelic.core.config import global_settings, finalize_application_settings

from newrelic.core.application import Application
from newrelic.core.stats_engine import CustomMetrics
from newrelic.core.transaction_node import TransactionNode

from newrelic.network.exceptions import RetryDataForRequest


@pytest.fixture(scope='module')
def transaction_node():
    node = TransactionNode(
            settings=finalize_application_settings({'agent_run_id': 1234567}),
            path='OtherTransaction/Function/main',
            type='OtherTransaction',
            group='Function',
            base_name='main',
            name_for_metric='Function/main',
            port=None,
            request_uri=None,
            response_code=0,
            queue_start=0.0,
            start_time=1524764430.0,
            end_time=1524764430.1,
            last_byte_time=0.0,
            total_time=0.1,
            response_time=0.1,
            duration=0.1,
            exclusive=0.1,
            children=(),
            errors=(),
            slow_sql=(),
            custom_events=None,
            apdex_t=0.5,
            suppress_apdex=False,
            custom_metrics=CustomMetrics(),
            guid='4485b89db608aece',
            cpu_time=0.0,
            suppress_transaction_trace=False,
            client_cross_process_id=None,
            referring_transaction_guid=None,
            record_tt=False,
            synthetics_resource_id=None,
            synthetics_job_id=None,
            synthetics_monitor_id=None,
            synthetics_header=None,
            is_part_of_cat=False,
            trip_id='4485b89db608aece',
            path_hash=None,
            referring_path_hash=None,
            alternate_path_hashes=[],
            trace_intrinsics={},
            distributed_trace_intrinsics={},
            agent_attributes=[],
            user_attributes=[],
            priority=1.0,
            parent_transport_duration=None,
            parent_id=None,
            parent_type=None,
            parent_account=None,
            parent_app=None,
            parent_transport_type=None,
    )
    return node


def validate_metric_payload(metrics=[], endpoints_called=[]):
    @transient_function_wrapper('newrelic.core.data_collector',
            'DeveloperModeSession.send_request')
    def send_request_wrapper(wrapped, instance, args, kwargs):
        def _bind_params(session, url, method, license_key,
                agent_run_id=None, payload=()):
            return method, payload

        method, payload = _bind_params(*args, **kwargs)
        endpoints_called.append(method)

        if method == 'metric_data' and payload:
            sent_metrics = {}
            for metric_info, metric_values in payload[3]:
                metric_key = (metric_info['name'], metric_info['scope'])
                sent_metrics[metric_key] = metric_values

            for metric_name, count in metrics:
                metric_key = (metric_name, '')  # only search unscoped

                if count is not None:
                    assert metric_key in sent_metrics, metric_key
                    assert sent_metrics[metric_key][0] == count, metric_key
                else:
                    assert metric_key not in sent_metrics, metric_key

        return wrapped(*args, **kwargs)

    return send_request_wrapper


def failing_endpoint(endpoint, raises=RetryDataForRequest):
    @transient_function_wrapper('newrelic.core.data_collector',
            'DeveloperModeSession.send_request')
    def send_request_wrapper(wrapped, instance, args, kwargs):
        def _bind_params(session, url, method, license_key,
                agent_run_id=None, payload=()):
            return method

        method = _bind_params(*args, **kwargs)

        if method == endpoint:
            raise raises()

        return wrapped(*args, **kwargs)

    return send_request_wrapper


required_metrics = [
    ('Supportability/Events/TransactionError/Seen', 0),
    ('Supportability/Events/TransactionError/Sent', 0),
    ('Supportability/Events/Customer/Seen', 0),
    ('Supportability/Events/Customer/Sent', 0),
    ('Supportability/Python/RequestSampler/requests', 1),
    ('Supportability/Python/RequestSampler/samples', 1),
    ('Instance/Reporting', 1),
]

endpoints_called = []


@validate_metric_payload(metrics=required_metrics,
        endpoints_called=endpoints_called)
def test_application_harvest():
    settings = global_settings()
    settings.developer_mode = True
    settings.license_key = '**NOT A LICENSE KEY**'
    settings.feature_flag = {}

    app = Application('Python Agent Test (Harvest Loop)')
    app.connect_to_data_collector()
    app.harvest()

    # Verify that the metric_data endpoint is the 2nd to last endpoint called
    # Last endpoint called is get_agent_commands
    assert endpoints_called[-2] == 'metric_data'


<<<<<<< HEAD
@pytest.mark.parametrize(
    'span_events_enabled,span_events_feature_flag,spans_created', [
        (True, True, 1),
        (True, True, 15),
        (True, False, 1),
        (False, True, 1),
])
def test_application_harvest_with_spans(span_events_enabled,
        span_events_feature_flag, spans_created):

    span_endpoints_called = []
    max_samples_stored = 10

    if span_events_enabled and span_events_feature_flag:
        seen = spans_created
        sent = min(spans_created, max_samples_stored)
        discarded = seen - sent
    else:
        seen = None
        sent = None
        discarded = None

    spans_required_metrics = list(required_metrics)
    spans_required_metrics.extend([
        ('Supportability/SpanEvent/TotalEventsSeen', seen),
        ('Supportability/SpanEvent/TotalEventsSent', sent),
        ('Supportability/SpanEvent/Discarded', discarded),
    ])

    @validate_metric_payload(metrics=spans_required_metrics,
            endpoints_called=span_endpoints_called)
    def _test():
        settings = global_settings()
        settings.developer_mode = True
        settings.license_key = '**NOT A LICENSE KEY**'
        settings.feature_flag = (
                set(['span_events']) if span_events_feature_flag else set())
        settings.span_events.enabled = span_events_enabled
        settings.span_events.max_samples_stored = max_samples_stored

        app = Application('Python Agent Test (Harvest Loop)')
        app.connect_to_data_collector()

        for _ in range(spans_created):
            app._stats_engine.span_events.add('event')

        assert app._stats_engine.span_events.num_samples == (
                min(spans_created, max_samples_stored))
        app.harvest()
        assert app._stats_engine.span_events.num_samples == 0

        # Verify that the metric_data endpoint is the 2nd to last and
        # span_event_data is the 3rd to last endpoint called
        assert span_endpoints_called[-2] == 'metric_data'

        if span_events_enabled and span_events_feature_flag:
            assert span_endpoints_called[-3] == 'span_event_data'
        else:
            assert span_endpoints_called[-3] != 'span_event_data'

    _test()


@failing_endpoint('metric_data')
def test_failed_spans_harvest():

    # Test that if an endpoint call that occurs after we successfully send span
    # data fails, we do not try to send span data again with the next harvest.

    settings = global_settings()
    settings.developer_mode = True
    settings.license_key = '**NOT A LICENSE KEY**'
    settings.feature_flag = set(['span_events'])
    settings.span_events.enabled = True

    app = Application('Python Agent Test (Harvest Loop)')
    app.connect_to_data_collector()

    app._stats_engine.span_events.add('event')
    assert app._stats_engine.span_events.num_samples == 1
    app.harvest()
    assert app._stats_engine.span_events.num_samples == 0


def test_transaction_count():
=======
def test_transaction_count(transaction_node):
>>>>>>> d3687420
    settings = global_settings()
    settings.developer_mode = True
    settings.collect_custom_events = False
    settings.license_key = '**NOT A LICENSE KEY**'
    settings.feature_flag = {}

    app = Application('Python Agent Test (Harvest Loop)')
    app.connect_to_data_collector()

<<<<<<< HEAD
    node = TransactionNode(
            settings=app.configuration,
            path='OtherTransaction/Function/main',
            type='OtherTransaction',
            group='Function',
            base_name='main',
            name_for_metric='Function/main',
            port=None,
            request_uri=None,
            response_code=0,
            queue_start=0.0,
            start_time=1524764430.0,
            end_time=1524764430.1,
            last_byte_time=0.0,
            total_time=0.1,
            response_time=0.1,
            duration=0.1,
            exclusive=0.1,
            children=(),
            errors=(),
            slow_sql=(),
            custom_events=None,
            apdex_t=0.5,
            suppress_apdex=False,
            custom_metrics=CustomMetrics(),
            guid='4485b89db608aece',
            cpu_time=0.0,
            suppress_transaction_trace=False,
            client_cross_process_id=None,
            referring_transaction_guid=None,
            record_tt=False,
            synthetics_resource_id=None,
            synthetics_job_id=None,
            synthetics_monitor_id=None,
            synthetics_header=None,
            is_part_of_cat=False,
            trip_id='4485b89db608aece',
            path_hash=None,
            referring_path_hash=None,
            alternate_path_hashes=[],
            trace_intrinsics={},
            distributed_trace_intrinsics={},
            agent_attributes=[],
            user_attributes=[],
            priority=1.0,
            sampled=True,
            parent_transport_duration=None,
            parent_id=None,
            parent_type=None,
            parent_account=None,
            parent_app=None,
            parent_transport_type=None,
            root_span_guid=None,
            trace_id=None,
    )

    app.record_transaction(node)
=======
    app.record_transaction(transaction_node)
>>>>>>> d3687420

    # Harvest has not run yet
    assert app._transaction_count == 1

    app.harvest()

    # Harvest resets the transaction count
    assert app._transaction_count == 0

    # Record a transaction
    app.record_transaction(transaction_node)
    assert app._transaction_count == 1

    app.harvest()

    # Harvest resets the transaction count
    assert app._transaction_count == 0


def test_adaptive_sampling(transaction_node):
    settings = global_settings()
    settings.developer_mode = True
    settings.collect_custom_events = False
    settings.license_key = '**NOT A LICENSE KEY**'

    app = Application('Python Agent Test (Harvest Loop)')

    # Should always return false for sampling prior to connect
    assert app.compute_sampled(1.0) is False

    app.connect_to_data_collector()

    # First harvest, first N should be sampled
    for _ in range(settings.agent_limits.sampling_target):
        assert app.compute_sampled(1.0) is True

    assert app.compute_sampled(1.0) is False

    # Multiple harvests should behave the same
    for _ in range(2):
        app.harvest()

        # Subsequent harvests should allow sampling of 2X the target
        for _ in range(2 * settings.agent_limits.sampling_target):
            assert app.compute_sampled(1.0) is True

        # No further samples should be saved
        assert app.compute_sampled(1.0) is False<|MERGE_RESOLUTION|>--- conflicted
+++ resolved
@@ -1,8 +1,5 @@
 import pytest
-<<<<<<< HEAD
-
-=======
->>>>>>> d3687420
+
 from newrelic.common.object_wrapper import transient_function_wrapper
 from newrelic.core.config import global_settings, finalize_application_settings
 
@@ -66,6 +63,9 @@
             parent_account=None,
             parent_app=None,
             parent_transport_type=None,
+            sampled=True,
+            root_span_guid=None,
+            trace_id='4485b89db608aece',
     )
     return node
 
@@ -149,7 +149,6 @@
     assert endpoints_called[-2] == 'metric_data'
 
 
-<<<<<<< HEAD
 @pytest.mark.parametrize(
     'span_events_enabled,span_events_feature_flag,spans_created', [
         (True, True, 1),
@@ -234,10 +233,7 @@
     assert app._stats_engine.span_events.num_samples == 0
 
 
-def test_transaction_count():
-=======
 def test_transaction_count(transaction_node):
->>>>>>> d3687420
     settings = global_settings()
     settings.developer_mode = True
     settings.collect_custom_events = False
@@ -247,67 +243,7 @@
     app = Application('Python Agent Test (Harvest Loop)')
     app.connect_to_data_collector()
 
-<<<<<<< HEAD
-    node = TransactionNode(
-            settings=app.configuration,
-            path='OtherTransaction/Function/main',
-            type='OtherTransaction',
-            group='Function',
-            base_name='main',
-            name_for_metric='Function/main',
-            port=None,
-            request_uri=None,
-            response_code=0,
-            queue_start=0.0,
-            start_time=1524764430.0,
-            end_time=1524764430.1,
-            last_byte_time=0.0,
-            total_time=0.1,
-            response_time=0.1,
-            duration=0.1,
-            exclusive=0.1,
-            children=(),
-            errors=(),
-            slow_sql=(),
-            custom_events=None,
-            apdex_t=0.5,
-            suppress_apdex=False,
-            custom_metrics=CustomMetrics(),
-            guid='4485b89db608aece',
-            cpu_time=0.0,
-            suppress_transaction_trace=False,
-            client_cross_process_id=None,
-            referring_transaction_guid=None,
-            record_tt=False,
-            synthetics_resource_id=None,
-            synthetics_job_id=None,
-            synthetics_monitor_id=None,
-            synthetics_header=None,
-            is_part_of_cat=False,
-            trip_id='4485b89db608aece',
-            path_hash=None,
-            referring_path_hash=None,
-            alternate_path_hashes=[],
-            trace_intrinsics={},
-            distributed_trace_intrinsics={},
-            agent_attributes=[],
-            user_attributes=[],
-            priority=1.0,
-            sampled=True,
-            parent_transport_duration=None,
-            parent_id=None,
-            parent_type=None,
-            parent_account=None,
-            parent_app=None,
-            parent_transport_type=None,
-            root_span_guid=None,
-            trace_id=None,
-    )
-
-    app.record_transaction(node)
-=======
     app.record_transaction(transaction_node)
->>>>>>> d3687420
 
     # Harvest has not run yet
     assert app._transaction_count == 1
