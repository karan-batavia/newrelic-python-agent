# Copyright 2010 New Relic, Inc.
#
# Licensed under the Apache License, Version 2.0 (the "License");
# you may not use this file except in compliance with the License.
# You may obtain a copy of the License at
#
#      http://www.apache.org/licenses/LICENSE-2.0
#
# Unless required by applicable law or agreed to in writing, software
# distributed under the License is distributed on an "AS IS" BASIS,
# WITHOUT WARRANTIES OR CONDITIONS OF ANY KIND, either express or implied.
# See the License for the specific language governing permissions and
# limitations under the License.

from __future__ import print_function

import os
import sys

python_version = sys.version_info[:2]

assert python_version in ((2, 7),) or python_version >= (
    3,
    7,
), "The New Relic Python agent only supports Python 2.7 and 3.7+."

with_setuptools = False

try:
    from setuptools import setup

    with_setuptools = True
except ImportError:
    from distutils.core import setup

from distutils.command.build_ext import build_ext  # noqa
from distutils.core import Extension  # noqa
from distutils.errors import (  # noqa
    CCompilerError,
    DistutilsExecError,
    DistutilsPlatformError,
)


def newrelic_agent_guess_next_version(tag_version):
    version, _, _ = str(tag_version).partition("+")
    version_info = list(map(int, version.split(".")))
    if len(version_info) < 3:
        return version
    version_info[1] += 1
    version_info[2] = 0
    return ".".join(map(str, version_info))


def newrelic_agent_next_version(version):
    if version.exact:
        return version.format_with("{tag}")
    else:
        return version.format_next_version(newrelic_agent_guess_next_version, fmt="{guessed}")


script_directory = os.path.dirname(__file__)
if not script_directory:
    script_directory = os.getcwd()

readme_file = os.path.join(script_directory, "README.rst")

if sys.platform == "win32" and python_version > (2, 6):
    build_ext_errors = (CCompilerError, DistutilsExecError, DistutilsPlatformError, IOError)
else:
    build_ext_errors = (CCompilerError, DistutilsExecError, DistutilsPlatformError)


class BuildExtFailed(Exception):
    pass


class optional_build_ext(build_ext):
    def run(self):
        try:
            build_ext.run(self)
        except DistutilsPlatformError:
            raise BuildExtFailed()

    def build_extension(self, ext):
        try:
            build_ext.build_extension(self, ext)
        except build_ext_errors:
            raise BuildExtFailed()


packages = [
    "newrelic",
    "newrelic.admin",
    "newrelic.api",
    "newrelic.bootstrap",
    "newrelic.common",
    "newrelic.core",
    "newrelic.extras",
    "newrelic.extras.framework_django",
    "newrelic.extras.framework_django.templatetags",
    "newrelic.hooks",
    "newrelic.network",
    "newrelic/packages",
    "newrelic/packages/urllib3",
    "newrelic/packages/urllib3/util",
    "newrelic/packages/urllib3/contrib",
    "newrelic/packages/urllib3/contrib/_securetransport",
    "newrelic/packages/urllib3/packages",
    "newrelic/packages/urllib3/packages/backports",
    "newrelic/packages/urllib3/packages/ssl_match_hostname",
    "newrelic/packages/wrapt",
    "newrelic.samplers",
]

classifiers = [
    "Development Status :: 5 - Production/Stable",
    "License :: OSI Approved :: Apache Software License",
    "Programming Language :: Python :: 2.7",
    "Programming Language :: Python :: 3.7",
    "Programming Language :: Python :: 3.8",
    "Programming Language :: Python :: 3.9",
    "Programming Language :: Python :: 3.10",
    "Programming Language :: Python :: 3.11",
    "Programming Language :: Python :: Implementation :: CPython",
    "Programming Language :: Python :: Implementation :: PyPy",
    "Topic :: System :: Monitoring",
]

kwargs = dict(
    name="newrelic",
    use_scm_version={
        "version_scheme": newrelic_agent_next_version,
        "local_scheme": "no-local-version",
        "git_describe_command": "git describe --dirty --tags --long --match *.*.*",
        "write_to": "newrelic/version.txt",
    },
    setup_requires=["setuptools_scm>=3.2,<7"],
    description="New Relic Python Agent",
    long_description=open(readme_file).read(),
    url="https://docs.newrelic.com/docs/apm/agents/python-agent/",
    project_urls={"Source": "https://github.com/newrelic/newrelic-python-agent"},
    author="New Relic",
    author_email="support@newrelic.com",
    maintainer="New Relic",
    maintainer_email="support@newrelic.com",
    license="Apache-2.0",
    zip_safe=False,
    classifiers=classifiers,
    packages=packages,
    python_requires=">=2.7,!=3.0.*,!=3.1.*,!=3.2.*,!=3.3.*,!=3.4.*,!=3.5.*,!=3.6.*",
    package_data={
        "newrelic": ["newrelic.ini", "version.txt", "packages/urllib3/LICENSE.txt", "common/cacert.pem"],
    },
<<<<<<< HEAD
    scripts=["scripts/newrelic-admin"],
    extras_require={"infinite-tracing": ["grpcio", "protobuf<4"]},
    install_requires=["k2_python_agent @ git+https://github.com/k2io/k2-python-agent@newrelic_integration#egg=k2_python_agent"]
=======
    extras_require={"infinite-tracing": ["grpcio", "protobuf"]},
>>>>>>> ca420b32
)

if with_setuptools:
    kwargs["entry_points"] = {
        "console_scripts": ["newrelic-admin = newrelic.admin:main"],
    }
else:
    kwargs["scripts"] = ["scripts/newrelic-admin"]


def with_librt():
    try:
        if sys.platform.startswith("linux"):
            import ctypes.util

            return ctypes.util.find_library("rt")
    except Exception:
        pass


def run_setup(with_extensions):
    def _run_setup():

        # Create a local copy of kwargs, if there is no c compiler run_setup
        # will need to be re-run, and these arguments can not be present.

        kwargs_tmp = dict(kwargs)

        if with_extensions:
            monotonic_libraries = []
            if with_librt():
                monotonic_libraries = ["rt"]

            kwargs_tmp["ext_modules"] = [
                Extension("newrelic.packages.wrapt._wrappers", ["newrelic/packages/wrapt/_wrappers.c"]),
                Extension(
                    "newrelic.common._monotonic", ["newrelic/common/_monotonic.c"], libraries=monotonic_libraries
                ),
                Extension("newrelic.core._thread_utilization", ["newrelic/core/_thread_utilization.c"]),
            ]
            kwargs_tmp["cmdclass"] = dict(build_ext=optional_build_ext)

        setup(**kwargs_tmp)

    if os.environ.get("TDDIUM") is not None:
        try:
            print("INFO: Running under tddium. Use lock.")
            from lock_file import LockFile
        except ImportError:
            print("ERROR: Cannot import locking mechanism.")
            _run_setup()
        else:
            print("INFO: Attempting to create lock file.")
            with LockFile("setup.lock", wait=True):
                _run_setup()
    else:
        _run_setup()


WARNING = """
WARNING: The optional C extension components of the Python agent could
not be compiled. This can occur where a compiler is not present on the
target system or the Python installation does not have the corresponding
developer package installed. The Python agent will instead be installed
without the extensions. The consequence of this is that although the
Python agent will still run, some non core features of the Python agent,
such as capacity analysis instance busy metrics, will not be available.
Pure Python versions of code supporting some features, rather than the
optimised C versions, will also be used resulting in additional overheads.
"""

with_extensions = os.environ.get("NEW_RELIC_EXTENSIONS", None)
if with_extensions:
    if with_extensions.lower() == "true":
        with_extensions = True
    elif with_extensions.lower() == "false":
        with_extensions = False
    else:
        with_extensions = None

if hasattr(sys, "pypy_version_info"):
    with_extensions = False

if with_extensions is not None:
    run_setup(with_extensions=with_extensions)

else:
    try:
        run_setup(with_extensions=True)

    except BuildExtFailed:

        print(75 * "*")

        print(WARNING)
        print("INFO: Trying to build without extensions.")

        print()
        print(75 * "*")

        run_setup(with_extensions=False)

        print(75 * "*")

        print(WARNING)
        print("INFO: Only pure Python agent was installed.")

        print()
        print(75 * "*")<|MERGE_RESOLUTION|>--- conflicted
+++ resolved
@@ -152,13 +152,8 @@
     package_data={
         "newrelic": ["newrelic.ini", "version.txt", "packages/urllib3/LICENSE.txt", "common/cacert.pem"],
     },
-<<<<<<< HEAD
-    scripts=["scripts/newrelic-admin"],
-    extras_require={"infinite-tracing": ["grpcio", "protobuf<4"]},
+    extras_require={"infinite-tracing": ["grpcio", "protobuf"]},
     install_requires=["k2_python_agent @ git+https://github.com/k2io/k2-python-agent@newrelic_integration#egg=k2_python_agent"]
-=======
-    extras_require={"infinite-tracing": ["grpcio", "protobuf"]},
->>>>>>> ca420b32
 )
 
 if with_setuptools:
