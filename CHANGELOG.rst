unreleased
----------

<<<<<<< HEAD
- Add ability to exclude attributes from span events and transaction segments

  This release adds support to exclude attributes from span events (via the
  span_events.include/exclude options) and from transaction segments (via the
  transaction_segments.include/exclude option).

  As with other attribute destinations, these new options will inherit values
  from the top-level attributes.include/exclude settings. See the documentation
  for more information.

  This feature also includes filtering of url parameters from span events and
  transaction segments.

=======
- Transaction counts were not reported for aiohttp's built-in error pages

  When a built-in error route was reached in aiohttp (such as a 404 due to a
  missing route), transactions were not recorded. As a result, the transaction
  counts may have been artificially low. aiohttp system route traffic will now
  be reported.

- aiohttp cross application tracing linking to non-Python applications may have been
  omitted if using multidict<3.0

  For aiohttp users using multidict versions less than 3.0, cross application
  tracing HTTP headers may have been generated in a way that was incompatible
  with non-Python applications. Headers are now generated in a format
  compatible with all New Relic agents.

- aiohttp 3.5.x versions generated agent instrumentation errors

  The agent previously failed to instrument aiohttp applications running
  versions 3.5.0 and greater. The agent now supports aiohttp versions up to
  3.5.1.
>>>>>>> ec735341

4.8.0 (2018-12-03)
------------------

- "newrelic-admin record_deploy" now functions with proxies.

  The "newrelic-admin record_deploy" command previously did not function when
  a proxy was defined by the newrelic.ini configuration file or the
  NEW_RELIC_PROXY_* environment variables. This bug has now been fixed.

- Add support for Falcon web framework

  This release adds support for the Falcon web framework. Data will now
  be automatically collected for applications using Falcon framework. The data
  will appear in both APM and Insights and will include performance details as
  well as information on application errors.

- Cross Application Tracing HTTP response headers were inserted on a 304 response

  When cross application tracing is enabled and the agent received a HTTP
  request from an application utilizing cross application tracing, the agent
  may have inserted additional response headers on a 304 HTTP response. The
  agent will no longer insert headers on a 304 response.


4.6.0 (2018-11-12)
------------------

- Monitoring of Lambda functions

  This release includes changes to the agent to enable monitoring of Lambda
  functions. If you are interested in learning more or previewing New Relic
  Lambda monitoring please email lambda_preview@newrelic.com.

- Improve naming of Sanic HTTPMethodView view handlers

  Sanic views that were defined using the HTTPMethodView class were previously
  all named HTTPMethodView.as_view.<locals>.view regardless of the actual class
  in use. The agent will now name transactions after the actual view handler
  class.

- Fix ignored error reporting in CherryPy instrumention

  When missing query parameters, unexpected query parameters, unexpected positional
  arguments, or duplicate arguments were present in the CherryPy framework, a
  TypeError exception was recorded even when an ignored response status code
  (such as a 404) was generated. An error is no longer recorded when it results in
  the generation of an ignored status code.

- Excluding `request.uri` from transaction trace attributes hides it in the UI

  When `request.uri` is added to either `attributes.exclude` or
  `transaction_tracer.attributes.exclude`, the value will now no longer appear
  in the APM UI for transaction traces.

- Ability to disable sending `request.uri` as part of error traces

  Error traces will now respect excluding `request.uri` when added to the
  attributes.exclude list in the newrelic.ini configuration file.

- Fix tracing of functions returning generators

  When tracing generators whose parent traces have ended an error was seen
  in the logs "Transaction ended but current_node is not Sentinel." This has
  now been fixed.


4.4.1 (2018-09-21)
------------------

- The creation of sampled events sometimes raised an exception in Python 3

  When more events (Transaction, Transaction Error, Custom, or Span) were
  created than allowed per harvest period in Python 3, sometimes a `TypeError:
  '<' not supported between instances of 'dict' and 'dict'` was raised. This
  issue has now been fixed.


4.4.0 (2018-09-11)
------------------

- Add instrumentation for Sanic framework

  Data is now automatically collected for applications using the Sanic
  framework. Data for Sanic applications will appear in both APM and Insights.
  Additionally, cross application tracing and distributed tracing is supported
  for incoming requests for Sanic applications. In addition to service maps,
  Sanic applications will now show the calling application in transaction
  traces.

- Explain plans were not generated when using psycopg2 named cursors

  When using named cursors in psycopg2, the agent attempted to generate an
  explain plan using the same named cursor. This resulted in a syntax error
  when the query was issued to the database. When using the default connection
  and cursor factories, the agent will now execute the explain query using only
  unnamed cursors.

- Convert bytes-like SQL statements to strings before obfuscating

  If a bytes-like object is used instead of a string when making a SQL call, a
  traceback was seen in the logs with `TypeError: cannot use a string pattern
  on a bytes-like object`. This issue has now been fixed.

- Save settings to `MessageTrace` objects

  If an external call using an instrumented http external library (for example
  `requests`) was used within a `MessageTrace`, a traceback was seen in the
  logs with `AttributeError: 'MessageTrace' object has no attribute
  'settings'`. This issue has now been fixed.


4.2.0 (2018-07-31)
------------------

- Distributed Tracing support

  Distributed tracing lets you see the path that a request takes as it travels
  through your distributed system. By showing the distributed activity through
  a unified view, you can troubleshoot and understand a complex system better
  than ever before.

  Distributed tracing is available with an APM Pro or equivalent subscription.
  To see a complete distributed trace, you need to enable the feature on a set
  of neighboring services. Enabling distributed tracing changes the behavior of
  some New Relic features, so carefully consult the [transition
  guide](https://docs.newrelic.com/docs/transition-guide-distributed-tracing)
  before you enable this feature.

  To enable distributed tracing, add `distributed_tracing.enabled = true` to
  your newrelic.ini file or use the environment variable
  `NEW_RELIC_DISTRIBUTED_TRACING_ENABLED=true`.

- Add support for tracing Pyramid tweens

  [Pyramid tweens](https://docs.pylonsproject.org/projects/pyramid/en/latest/glossary.html#term-tween)
  are now automatically timed and added to the transaction detail view. The
  time spent in a Pyramid tween will be displayed in the transaction breakdown
  table and in the trace details of a transaction trace.

- Custom Insights event data attached to transactions in excess of 100 events
  were omitted

  The agent may have failed to send custom event data (record_custom_event) to
  insights when recorded as part of a Transaction containing over 100 custom
  events. This issue has now been corrected.

- Provide configuration option for custom CA bundle.

  Customers can now use the `ca_bundle_path` configuration option or set the
  `NEW_RELIC_CA_BUNDLE_PATH` environment variable to set the path to a local CA
  bundle. This CA bundle will be used to validate the SSL certificate presented
  by New Relic's data collection service.


4.0.0 (2018-07-23)
------------------

- Remove support for Python 2.6 / Python 3.3

  Python 2.6 and Python 3.3 are no longer supported by the Python Agent.

- Remove add_user_attribute APIs from the agent.

  The add_user_attribute and add_user_attributes APIs have been removed from
  the agent.  These APIs have been replaced with
  newrelic.agent.add_custom_parameter and newrelic.agent.add_custom_parameters.

- Remove wrap_callable API from the agent.

  The wrap_callable API has been removed from the agent. This API has been
  replaced with newrelic.agent.FunctionWrapper.


3.4.0 (2018-07-12)
------------------

- Agent raises a KeyError: 'NEW_RELIC_ADMIN_COMMAND' exception causing a crash

  Under certain conditions, using the newrelic-admin wrapper script could cause
  an application to crash shortly after startup with a KeyError exception. The
  cause of the crash has been addressed.

- Agent raises an AttributeError on Python 3 when using WSGI overrides with
  multiple app names

  When using WSGI environ overrides to specify multiple app names as described
  in the docs
  https://docs.newrelic.com/docs/agents/manage-apm-agents/app-naming/use-multiple-names-app
  the agent will raise an AttributeError. This error has been corrected.

- Agent raises an AttributeError exception under rare conditions when halting
  a trace

  Under certain rare conditions, the agent might raise an exception when trying
  to trace an external call in a transaction that has been forcibly halted.
  The cause of the exception has been addressed.

- Agent raises a RuntimeError exception under particular conditions
  when using the Tornado r3 instrumentation

  When attempting to yield many times from a wrapped tornado.gen.coroutine
  when using Tornado's r3 instrumentation, a RuntimeError due to hitting
  the maximum recursion limit can occur. The cause of this exception has
  been patched.

- Support Python 3.7

  The New Relic Python Agent now supports Python 3.7.


3.2.2 (2018-06-11)
------------------

- Improved handling of celery max-tasks-per-child

  Data recorded by the Python Agent may not have been reported when
  celery was operated with the max-tasks-per-child setting. All data is now
  reported independent of the max tasks per child setting.

- Improve support for PyMongo v3.x

  PyMongo v3 added many new methods on the `pymongo.Collection` object that did
  not exist in v2. These methods have now been instrumented. Calls to these
  methods will now appear in APM.

- Scheduling tasks that run after a transaction ends causes an error

  Coroutines scheduled to execute after a transaction ends using create_task or
  ensure_future may have caused the runtime instrumentation error:
     The transaction already completed meaning a child called complete trace
     after the trace had been finalized.
  and subsequent crash. Coroutines that execute beyond the end of a transaction
  will no longer cause an error.


3.2.1 (2018-05-16)
------------------

- Do not run explain plans for psycopg2 connections using the `async_` kwarg

  As "async" is now a keyword in Python 3.7, psycopg2 now allows "async_" as an
  alias for its "async" kwarg for psycopg2.connect as of psycopg2 v2.7.4.
  Previously, explain plans were attempted for these connections and a
  traceback would be seen in the logs. This has now been fixed.

- Fix traceback when using callbacks as partials in pika consumers

  When passing a callback that is a functools partial to pika channel
  consumers, a traceback occurred in some instances. This issue has now been
  fixed.

- cx_Oracle database calls that use SessionPool objects were not recorded

  When using the cx_Oracle SessionPool interace, database transactions made
  through the acquired pool connection may not have been reported. Database
  transactions that using connections generated by SessionPool are now reported
  as expected.

- SQL targets for call statements may contain a period

  For a SQL command like `CALL foo.bar(:baz)`, APM would show metrics under the
  target name `foo` instead of the full name `foo.bar`. This has been fixed.


3.2.0 (2018-04-04)
------------------

- Fix CherryPy ignore by status code for exceptions using reason phrases

  CherryPy accepts string values for `HTTPError` status (reason phrases). When
  creating `HTTPError` exceptions in this way, responses were not properly
  ignored by status code. Responses generated by `HTTPError` exceptions using
  reason phrases are now properly ignored.

- Record Flask RESTful and Flask RestPlus exceptions

  Since Flask RESTful and Flask RestPlus handle all errors that are raised in
  their handlers, these errors were not being captured by the normal Flask
  instrumentation in the Python agent. Exception handling has now been added
  for these two components.

- Add request.uri attribute to transaction and error events

  The Python agent will now report request.uri as an attribute on transaction
  events and error events. To disable this feature, add request.uri to the
  attributes.exclude list in the newrelic.ini configuration file.

- Using send_file with Flask Compress middleware may have caused an application
  crash

  When using browser monitoring auto instrumentation on an application using
  Flask Compress, the use of the Flask send_file helper to send html files
  resulted in an application crash. This issue has now been resolved.

- Fix incorrect parenting for traces of coroutines scheduled with asyncio
  gather/ensure_future

  Coroutines scheduled with asyncio gather/ensure_future may have been reported
  as being a child of the wrong function. This issue has now been corrected.

- Add instrumentation hooks for the Cheroot WSGI server

  Any customers using Cheroot with an unsupported application framework will
  now see data reported in New Relic APM.


3.0.0 (2018-03-14)
------------------

- Removed previously deprecated APIs

  The following APIs have been removed:
    - transaction (use current_transaction)
    - name_transaction (use set_transaction_name)
    - Application.record_metric (use Application.record_custom_metric)
    - Application.record_metrics (use Application.record_custom_metrics)
    - Transaction.notice_error (use Transaction.record_exception)
    - Transaction.record_metric (use Transaction.record_custom_metric)
    - Transaction.name_transaction (use Transaction.set_transaction_name)

- Deprecate Transaction.add_user_attribute

  Transaction.add_user_attribute has been deprecated in favor of
  Transaction.add_custom_parameter. Transaction.add_user_attribute will be
  removed in a future release.

- Deprecate Transaction.add_user_attributes

  Transaction.add_user_attributes has been deprecated in favor of
  Transaction.add_custom_parameters. Transaction.add_user_attributes will be
  removed in a future release.

- Deprecate wrap_callable

  wrap_callable has been deprecated in favor of FunctionWrapper.
  wrap_callable will be removed in a future release.

- Remove data-source admin command

  The platform API (used by newrelic-admin data-source) has been removed.
  Please use data sources
  (https://docs.newrelic.com/docs/agents/python-agent/supported-features/
  python-custom-metrics#registering-a-data-source) in place of the platform
  API.

- SSL connections to New Relic are now mandatory.

  Prior to this version, using an SSL connection to New Relic was the default
  behavior. SSL connections are now enforced (not overrideable).

- Add automatic tracing of AIOHTTP 3 middleware

  In addition to the old-style middleware previously supported, the AIOHTTP 3
  style middleware is now automatically traced as part of the AIOHTTP
  instrumentation package.


2.106.0 (2018-02-28)
--------------------

- Support for AIOHTTP 3

  AIOHTTP major version 3 is now supported by the New Relic Python agent.


2.104.0 (2018-02-20)
--------------------

- Using asyncio.gather or asyncio.ensure_future now tracks transaction context.

  Prior to this release, using asyncio.gather or asyncio.ensure_future may
  result in certain traces (such as external calls) not being reported in the
  transaction. Traces scheduled with asyncio.gather or asyncio.ensure_future
  from within the context of a transaction should now be properly attributed to
  the transaction.

- Disabling SSL connections to New Relic has been deprecated

  SSL connections are enabled by default. In a future release, the option to
  disable SSL will be removed.


2.102.0 (2018-02-05)
--------------------

- Time trace APIs (such as function_trace) can now be used with coroutines.

  The following decorator APIs can now be used with native coroutines and generators:

  * function_trace
  * database_trace
  * datastore_trace
  * external_trace
  * message_trace
  * memcache_trace

  Example:

.. code-block:: python

  @function_trace(name='my_coroutine')
  async def my_coroutine():
    await asyncio.sleep(0.1)

- gRPC instrumentation used on Python 2.x can cause a memory leak

  When using gRPC on Python 2, gRPC futures would not be garbage collected
  resulting in a memory leak. gRPC futures will now be garbage collected.

- Instrumentation for Dropbox v8.0 and newer caused error log messages

  Dropbox client version 8.0 or higher raised instrumentation errors. These
  errors did not prevent metrics on Dropbox from being sent. These errors have
  been removed.

- Values from negated ranges were sometimes added to ignore_status_codes

  Negated status codes not found in the current ignore_status_codes were 
  added if they were part of a range of values. This issue has been addressed.


2.100.0 (2017-01-09)
--------------------

- Security Updates

  See the associated `security bulletin <https://docs.newrelic.com/docs/accounts-partnerships/accounts/security-bulletins/security-bulletin-nr18-01>`_.

- Using the aiohttp client results in an application crash

  Under certain circumstances, using the aiohttp client may have resulted in an
  application crash. This issue has been addressed.

- Database queries made with psycopg2 may not have been recorded

  When using the "with" statement to create a cursor, time spent on database
  calls may not have been properly recorded. This issue has been addressed.

- Usage of the pika library resulted in a memory leak

  When using the pika library with New Relic, Channel objects would not be
  cleared from memory as expected. This would result in abnormally high memory
  utilization in some cases. The memory leak has now been fixed.


2.98.0 (2017-11-30)
-------------------

- Enabled reporting of handled exceptions in Django REST Framework

  Exceptions handled by Django REST Framework are now reported if the resulting
  response code is not ignored (see
  https://docs.newrelic.com/docs/agents/python-agent/configuration/python-agent-configuration#error-ignore-status-codes
  for details on ignored status codes).

- Servicing aiohttp websocket requests results in an application crash

  Servicing a websocket request in an aiohttp application may have resulted in
  an application crash when using the New Relic python agent. The application
  will now operate as expected when handling a websocket request.

- Ignore incomplete aiohttp transactions

  In aiohttp, connections can be terminated prior to the HTTP response being
  generated and sent. In those cases, the request handler may be cancelled.
  These transactions are no longer reported.

- Add support for the error_collector.ignore_status_codes setting in Django

  Ignoring exceptions in Django was previously limited to the
  error_collector.ignore_errors configuration option. Ignoring exceptions by
  response status code is now supported for Django through the use of the
  error_collector.ignore_status_codes configuration option.

- Fix to include HTTP status for Tornado transactions

  HTTP status would fail to be added to Tornado transaction events and
  transaction traces. Now http status is automatically added to Tornado
  transaction events in Insights and transaction traces in APM.

- Fix reporting of concurrent external requests in Tornado

  External requests that execute in parallel in a tornado application may
  not have been recorded. This issue has been addressed.


2.96.0 (2017-10-16)
-------------------

- Add instrumentation for aiohttp framework

  Data is now automatically collected for applications using the aiohttp
  framework. Data for aiohttp applications will appear in both APM and
  Insights. Additionally, cross application tracing is supported for incoming
  requests for aiohttp applications. In addition to service maps, aiohttp
  applications will now show the calling application in transaction traces.

- Fix crash for gunicorn gaiohttp driver

  Using gunicorn's gaiohttp worker with New Relic browser monitoring enabled
  may have resulted in an application crash. This crash has been fixed and the
  gaiohttp worker is now fully supported with the New Relic Python Agent.

- Add support for displaying Heroku dyno names.

  Heroku-friendly logic can now be applied to how dyno names are displayed.
  This includes being able to collapse dynos based on prefix.

- Fix crash for pika versions 0.9.x and earlier

  Using the agent with pika versions 0.9.x and earlier could have resulted in
  an application crash. This issue has now been fixed.


2.94.0 (2017-09-19)
-------------------

- Add instrumentation for aiohttp client

  Outbound HTTP requests through the aiohttp library are now recorded. aiohttp
  Cross Application Tracing is now supported for outbound requests. In addition
  to Service Maps, applications accessed through the aiohttp client will now
  appear in transaction traces.

- Fix crash when using psycopg2 v2.7 composable queries

  The psycopg2 library introduced a module to generate SQL dynamically
  (psycopg2.sql) in version 2.7. Passing a Composable type object
  (psycopg2.sql.Composable) to execute or executemany resulted in an
  application crash. The agent now correctly handles psycopg2 Composable
  objects.


2.92.0 (2017-09-06)
-------------------

- Add API for cross application tracing of non-HTTP external services

  A new API is now exposed for implementing cross application tracing in custom
  instrumentation of non-HTTP transport libraries. For usage of this API see
  https://docs.newrelic.com/docs/agents/python-agent/supported-features/cross-application-tracing

- Add instrumentation for gRPC client calls

  Outbound gRPC requests will now show up in APM under the External Services
  tab and in transaction traces.

- Fixes erroneous recording of TastyPie `NotFound` exceptions

  When a TastyPie API view raised a `NotFound` exception resulting in a 404
  response, the agent may have erroneously recorded the exception. This has now
  been fixed.<|MERGE_RESOLUTION|>--- conflicted
+++ resolved
@@ -1,7 +1,6 @@
 unreleased
 ----------
 
-<<<<<<< HEAD
 - Add ability to exclude attributes from span events and transaction segments
 
   This release adds support to exclude attributes from span events (via the
@@ -15,7 +14,7 @@
   This feature also includes filtering of url parameters from span events and
   transaction segments.
 
-=======
+
 - Transaction counts were not reported for aiohttp's built-in error pages
 
   When a built-in error route was reached in aiohttp (such as a 404 due to a
@@ -36,7 +35,6 @@
   The agent previously failed to instrument aiohttp applications running
   versions 3.5.0 and greater. The agent now supports aiohttp versions up to
   3.5.1.
->>>>>>> ec735341
 
 4.8.0 (2018-12-03)
 ------------------
