--- conflicted
+++ resolved
@@ -1,7 +1,6 @@
 unreleased
 ----------
 
-<<<<<<< HEAD
 - AWS operation and request ID will now be reported in transaction traces and
   spans when using boto3 and botocore
 
@@ -35,7 +34,7 @@
 
   The SNS topic, target, or the string literal PhoneNumber will be reported to
   New Relic inside of spans and transaction traces.
-=======
+
 - Using newrelic-admin to start a GunicornWebWorker with an application factory
   resulted in an application crash
 
@@ -43,7 +42,6 @@
   aiohttp application factory with GunicornWebWorker. This issue has now been
   fixed.
 
->>>>>>> 3c19b1e1
 
 4.10.0 (2019-01-10)
 ------------------
