unreleased
----------

<<<<<<< HEAD
=======
5.0.1 (2019-08-09)
------------------

>>>>>>> e29594e7
- Fixed a crash when using the Mako template library

  When running with the Mako template libraty the agent would attempt
  to use an outdated version of the FunctionTrace API resulting in a
  crash.

5.0.0 (2019-08-06)
------------------

- Added event loop diagnostics feature

- Added GA support for Tornado 6.x

- Remove tornado r1 instrumentation
  
  All support for instrumentation which was previously hidden behind
  the feature flag tornado.instrumentation.r1 has been completely removed.

- Remove tornado r3 instrumentation

  All support for instrumentation which was previously hidden behind 
  the feature flag tornado.instrumentation.r3 has been completely removed.

- Remove tornado r4 instrumentation

  All support for instrumentation which was previously hidden behind 
  the feature flag tornado.instrumentation.r4 has been completely removed.

- Remove Tornado 3 instrumentation

  All support for instrumentation of Tornado 3 has been completely removed.

- The TransactionContext API has been removed

  The TransactionContext API is no longer supported and has been removed in
  this release.

- Remove support for Python 3.4

  Python 3.4 is no longer supported by the Python Agent.

- Updated the WebTransaction API interface

  The interface for WebTransaction has been generalized and is no longer
  WSGI specific. For usage of  this API please refer to our docs.

4.20.1 (2019-06-21)
-------------------

- Fixed a crash when using uvicorn workers with gunicorn

  When running ASGI applications with gunicorn, the agent would attempt to
  instrument the application as a WSGI application, resulting in a crash. The
  agent will no longer attempt to instrument gunicorn applications that are
  coroutines.

- TransactionContext API is now deprecated

  The TransactionContext API will be removed in a future release.

- Remove logging of license keys

  The agent logged license keys when data failed to send to New Relic.
  The agent will no longer log license keys to the agent logs under any
  circumstance.

- Fix operation of distributed tracing and cross application tracing when
  httplib connections are reused.

  When making multiple requests via a single connection with httplib, httplib2,
  or urllib3, the proper headers will be added to each outgoing request. As a
  result, cross application tracing and distributed tracing will now operate as
  expected when reusing connection objects.

- Improved gRPC support

  The external and transaction pages now show the gRPC method being called in
  addition to the host and port.

4.20.0 (2019-05-22)
-------------------

- Add a new API to retrieve the current trace ID

  Retrieving the current trace ID can now be accomplished with a call to
  ``newrelic.agent.current_trace_id()``. This method will return the current
  trace id, or None if no transaction is in progress. 

- Add new api current_span_id

  Retrieving the current span ID can now be accomplished with a call to
  ``newrelic.agent.current_span_id()``. This method will return the id of the
  current span, or None if no span is in progress. 

- Exclusive time incorrectly displayed when using concurrent asyncio

  The New Relic UI may have shown times equaling greater than 100 percent of
  the total time when executing concurrent tasks in asyncio. The exclusive
  times reported by the agent will now be correctly displayed in APM and
  insights.

4.18.0 (2019-04-17)
----------

- Improved gRPC support

  Support for measuring inbound gRPC requests has now been added. Inbound gRPC
  requests will now show as web transactions in APM. Additionally, distributed
  tracing is now supported as part of the gRPC instrumentation package.

- Update pika instrumentation to support the 1.x releases

  When using the agent with pika versions 1.x and up, the agent may have caused
  an application crash. The agent now correctly collects data on newer versions
  of pika.

- The startup_timeout setting may not have been honored in a multithreaded application

  When startup_timeout is set to a number greater than 0, the servicing of
  transactions is blocked until the agent has fully activated. In multithreaded
  applications, only the first thread would block due to improper locking. The
  agent will now block on all threads.

4.16.1 (2019-03-29)
-------------------

- Fix memory leak on Python 2 WSGI applications

  When using the 4.16.0 agent on Python 2 to monitor WSGI applications, the
  agent would cause memory to be allocated on each request. On Python 2, this
  memory was never deallocated due to a reference cycle. This has now been
  corrected.

4.16.0 (2019-03-25)
-------------------

- Add new API web_transaction

  This method is now exposed both as a public API through newrelic.agent.api.wrap_web_transaction,
  and as a decorator with newrelic.agent.api.web_transaction,
  It can be used to instrument non-WSGI web transactions. For usage of this API see
  https://docs.newrelic.com/docs/agents/python-agent/python-agent-api/webtransaction

- The presence of unicode values in a SQL query on Python 2 may cause an application crash

  The agent was not properly handling unicode values when recording SQL queries
  in Python 2. As a result, the presence of unicode values in SQL queries in
  Python 2 applications may have resulted in an application crash. Unicode
  values in Python 2 SQL queries are now properly handled.

- The Python Agent may have improperly biased the random sampling of distributed traces

  Distributed traces are randomly sampled across services. The agent is
  responsible for propagating the state of its sampling decision to other
  services. In propagating that decision, an improper sampling bias may have
  been introduced in downstream services.

- The agent will no longer report the command arguments used to start newrelic-admin

  The agent previously reported the startup command and arguments when using
  ``newrelic-admin run-program`` and ``newrelic-admin run-python``. The command
  and arguments are no longer sent to New Relic. This data may continue to be
  logged to the agent log files when debug level logs are enabled.

4.14.0 (2019-02-12)
-------------------

- @background_task can now be used with coroutines

  The background_task decorator API can now be used with native coroutines and generators.

.. code-block:: python

  @background_task(name='my_coroutine')
  async def my_coroutine():
    await asyncio.sleep(0.1)


- Add support for collection of Kubernetes metadata

  The agent will now collect environment variables prefixed by
  ``NEW_RELIC_METADATA_`` as additional metadata. Some of this metadata may be
  added to Transaction events to provide context between your Kubernetes
  cluster and your services. For details on the benefits (currently in beta)
  see `this blog post <https://blog.newrelic.com/engineering/monitoring-application-performance-in-kubernetes/>`_.

  The agent now also collects the ``KUBERNETES_SERVICE_HOST`` environment
  variable to detect when the application is running on Kubernetes. The data is
  used to link the application to the host machine when using the New Relic
  infrastructure product.

4.12.0 (2019-01-22)
-------------------

- AWS operation and request ID will now be reported in transaction traces and
  spans when using boto3 and botocore

  The agent will now report `aws.requestId` and `aws.operation` for all calls
  to AWS made using botocore and boto3.

- DynamoDB calls are now reported under the Databases tab.

  The agent will now record DynamoDB query performance in the Databases tab in
  APM in addition to table name for the following calls:

    * put_item
    * get_item
    * update_item
    * delete_item
    * create_table
    * delete_table
    * query
    * scan

- Certain SQS calls will now report additional data for spans and transaction
  traces

  The agent will now record the queue name in spans and transaction traces for
  the following SQS calls:

    * send_message
    * send_message_batch
    * receive_message

- SNS publish will now report additional data for spans and transaction traces

  The SNS topic, target, or the string literal PhoneNumber will be reported to
  New Relic inside of spans and transaction traces.

- The full URL path will now be recorded on span events and transaction traces
  when using boto3 or botocore

  The agent will now record the full URL path for API calls made to AWS through
  the boto3 / botocore libraries. The path will be available through span
  events and transaction traces.

- Using newrelic-admin to start a GunicornWebWorker with an application factory
  resulted in an application crash

  The agent would fail to start if using the newrelic-admin command to start an
  aiohttp application factory with GunicornWebWorker. This issue has now been
  fixed.


4.10.0 (2019-01-10)
------------------

- Add ability to exclude attributes from span events and transaction segments

  This release adds support to exclude attributes from span events (via the
  span_events.include/exclude options) and from transaction segments (via the
  transaction_segments.include/exclude option).

  As with other attribute destinations, these new options will inherit values
  from the top-level attributes.include/exclude settings. See the documentation
  for more information.

  This feature also includes filtering of url parameters from span events and
  transaction segments.


- Transaction counts were not reported for aiohttp's built-in error pages

  When a built-in error route was reached in aiohttp (such as a 404 due to a
  missing route), transactions were not recorded. As a result, the transaction
  counts may have been artificially low. aiohttp system route traffic will now
  be reported.

- aiohttp cross application tracing linking to non-Python applications may have been
  omitted if using multidict<3.0

  For aiohttp users using multidict versions less than 3.0, cross application
  tracing HTTP headers may have been generated in a way that was incompatible
  with non-Python applications. Headers are now generated in a format
  compatible with all New Relic agents.

- aiohttp 3.5.x versions generated agent instrumentation errors

  The agent previously failed to instrument aiohttp applications running
  versions 3.5.0 and greater. The agent now supports aiohttp versions up to
  3.5.1.

- Add public add_custom_parameters API

  The method add_custom_parameters on Transaction is now exposed through
  newrelic.agent.add_custom_parameters

4.8.0 (2018-12-03)
------------------

- "newrelic-admin record_deploy" now functions with proxies.

  The "newrelic-admin record_deploy" command previously did not function when
  a proxy was defined by the newrelic.ini configuration file or the
  ``NEW_RELIC_PROXY_*`` environment variables. This bug has now been fixed.

- Add support for Falcon web framework

  This release adds support for the Falcon web framework. Data will now
  be automatically collected for applications using Falcon framework. The data
  will appear in both APM and Insights and will include performance details as
  well as information on application errors.

- Cross Application Tracing HTTP response headers were inserted on a 304 response

  When cross application tracing is enabled and the agent received a HTTP
  request from an application utilizing cross application tracing, the agent
  may have inserted additional response headers on a 304 HTTP response. The
  agent will no longer insert headers on a 304 response.


4.6.0 (2018-11-12)
------------------

- Monitoring of Lambda functions

  This release includes changes to the agent to enable monitoring of Lambda
  functions. If you are interested in learning more or previewing New Relic
  Lambda monitoring please email lambda_preview@newrelic.com.

- Improve naming of Sanic HTTPMethodView view handlers

  Sanic views that were defined using the HTTPMethodView class were previously
  all named HTTPMethodView.as_view.<locals>.view regardless of the actual class
  in use. The agent will now name transactions after the actual view handler
  class.

- Fix ignored error reporting in CherryPy instrumention

  When missing query parameters, unexpected query parameters, unexpected positional
  arguments, or duplicate arguments were present in the CherryPy framework, a
  TypeError exception was recorded even when an ignored response status code
  (such as a 404) was generated. An error is no longer recorded when it results in
  the generation of an ignored status code.

- Excluding `request.uri` from transaction trace attributes hides it in the UI

  When `request.uri` is added to either `attributes.exclude` or
  `transaction_tracer.attributes.exclude`, the value will now no longer appear
  in the APM UI for transaction traces.

- Ability to disable sending `request.uri` as part of error traces

  Error traces will now respect excluding `request.uri` when added to the
  attributes.exclude list in the newrelic.ini configuration file.

- Fix tracing of functions returning generators

  When tracing generators whose parent traces have ended an error was seen
  in the logs "Transaction ended but current_node is not Sentinel." This has
  now been fixed.


4.4.1 (2018-09-21)
------------------

- The creation of sampled events sometimes raised an exception in Python 3

  When more events (Transaction, Transaction Error, Custom, or Span) were
  created than allowed per harvest period in Python 3, sometimes a `TypeError:
  '<' not supported between instances of 'dict' and 'dict'` was raised. This
  issue has now been fixed.


4.4.0 (2018-09-11)
------------------

- Add instrumentation for Sanic framework

  Data is now automatically collected for applications using the Sanic
  framework. Data for Sanic applications will appear in both APM and Insights.
  Additionally, cross application tracing and distributed tracing is supported
  for incoming requests for Sanic applications. In addition to service maps,
  Sanic applications will now show the calling application in transaction
  traces.

- Explain plans were not generated when using psycopg2 named cursors

  When using named cursors in psycopg2, the agent attempted to generate an
  explain plan using the same named cursor. This resulted in a syntax error
  when the query was issued to the database. When using the default connection
  and cursor factories, the agent will now execute the explain query using only
  unnamed cursors.

- Convert bytes-like SQL statements to strings before obfuscating

  If a bytes-like object is used instead of a string when making a SQL call, a
  traceback was seen in the logs with `TypeError: cannot use a string pattern
  on a bytes-like object`. This issue has now been fixed.

- Save settings to `MessageTrace` objects

  If an external call using an instrumented http external library (for example
  `requests`) was used within a `MessageTrace`, a traceback was seen in the
  logs with `AttributeError: 'MessageTrace' object has no attribute
  'settings'`. This issue has now been fixed.


4.2.0 (2018-07-31)
------------------

- Distributed Tracing support

  Distributed tracing lets you see the path that a request takes as it travels
  through your distributed system. By showing the distributed activity through
  a unified view, you can troubleshoot and understand a complex system better
  than ever before.

  Distributed tracing is available with an APM Pro or equivalent subscription.
  To see a complete distributed trace, you need to enable the feature on a set
  of neighboring services. Enabling distributed tracing changes the behavior of
  some New Relic features, so carefully consult the [transition
  guide](https://docs.newrelic.com/docs/transition-guide-distributed-tracing)
  before you enable this feature.

  To enable distributed tracing, add `distributed_tracing.enabled = true` to
  your newrelic.ini file or use the environment variable
  `NEW_RELIC_DISTRIBUTED_TRACING_ENABLED=true`.

- Add support for tracing Pyramid tweens

  [Pyramid tweens](https://docs.pylonsproject.org/projects/pyramid/en/latest/glossary.html#term-tween)
  are now automatically timed and added to the transaction detail view. The
  time spent in a Pyramid tween will be displayed in the transaction breakdown
  table and in the trace details of a transaction trace.

- Custom Insights event data attached to transactions in excess of 100 events
  were omitted

  The agent may have failed to send custom event data (record_custom_event) to
  insights when recorded as part of a Transaction containing over 100 custom
  events. This issue has now been corrected.

- Provide configuration option for custom CA bundle.

  Customers can now use the `ca_bundle_path` configuration option or set the
  `NEW_RELIC_CA_BUNDLE_PATH` environment variable to set the path to a local CA
  bundle. This CA bundle will be used to validate the SSL certificate presented
  by New Relic's data collection service.


4.0.0 (2018-07-23)
------------------

- Remove support for Python 2.6 / Python 3.3

  Python 2.6 and Python 3.3 are no longer supported by the Python Agent.

- Remove add_user_attribute APIs from the agent.

  The add_user_attribute and add_user_attributes APIs have been removed from
  the agent.  These APIs have been replaced with
  newrelic.agent.add_custom_parameter and newrelic.agent.add_custom_parameters.

- Remove wrap_callable API from the agent.

  The wrap_callable API has been removed from the agent. This API has been
  replaced with newrelic.agent.FunctionWrapper.


3.4.0 (2018-07-12)
------------------

- Agent raises a KeyError: 'NEW_RELIC_ADMIN_COMMAND' exception causing a crash

  Under certain conditions, using the newrelic-admin wrapper script could cause
  an application to crash shortly after startup with a KeyError exception. The
  cause of the crash has been addressed.

- Agent raises an AttributeError on Python 3 when using WSGI overrides with
  multiple app names

  When using WSGI environ overrides to specify multiple app names as described
  in the docs
  https://docs.newrelic.com/docs/agents/manage-apm-agents/app-naming/use-multiple-names-app
  the agent will raise an AttributeError. This error has been corrected.

- Agent raises an AttributeError exception under rare conditions when halting
  a trace

  Under certain rare conditions, the agent might raise an exception when trying
  to trace an external call in a transaction that has been forcibly halted.
  The cause of the exception has been addressed.

- Agent raises a RuntimeError exception under particular conditions
  when using the Tornado r3 instrumentation

  When attempting to yield many times from a wrapped tornado.gen.coroutine
  when using Tornado's r3 instrumentation, a RuntimeError due to hitting
  the maximum recursion limit can occur. The cause of this exception has
  been patched.

- Support Python 3.7

  The New Relic Python Agent now supports Python 3.7.


3.2.2 (2018-06-11)
------------------

- Improved handling of celery max-tasks-per-child

  Data recorded by the Python Agent may not have been reported when
  celery was operated with the max-tasks-per-child setting. All data is now
  reported independent of the max tasks per child setting.

- Improve support for PyMongo v3.x

  PyMongo v3 added many new methods on the `pymongo.Collection` object that did
  not exist in v2. These methods have now been instrumented. Calls to these
  methods will now appear in APM.

- Scheduling tasks that run after a transaction ends causes an error

  Coroutines scheduled to execute after a transaction ends using create_task or
  ensure_future may have caused the runtime instrumentation error:
     The transaction already completed meaning a child called complete trace
     after the trace had been finalized.
  and subsequent crash. Coroutines that execute beyond the end of a transaction
  will no longer cause an error.


3.2.1 (2018-05-16)
------------------

- Do not run explain plans for psycopg2 connections using the ``async_`` kwarg

  As "async" is now a keyword in Python 3.7, psycopg2 now allows ``async_`` as an
  alias for its "async" kwarg for psycopg2.connect as of psycopg2 v2.7.4.
  Previously, explain plans were attempted for these connections and a
  traceback would be seen in the logs. This has now been fixed.

- Fix traceback when using callbacks as partials in pika consumers

  When passing a callback that is a functools partial to pika channel
  consumers, a traceback occurred in some instances. This issue has now been
  fixed.

- cx_Oracle database calls that use SessionPool objects were not recorded

  When using the cx_Oracle SessionPool interace, database transactions made
  through the acquired pool connection may not have been reported. Database
  transactions that using connections generated by SessionPool are now reported
  as expected.

- SQL targets for call statements may contain a period

  For a SQL command like `CALL foo.bar(:baz)`, APM would show metrics under the
  target name `foo` instead of the full name `foo.bar`. This has been fixed.


3.2.0 (2018-04-04)
------------------

- Fix CherryPy ignore by status code for exceptions using reason phrases

  CherryPy accepts string values for `HTTPError` status (reason phrases). When
  creating `HTTPError` exceptions in this way, responses were not properly
  ignored by status code. Responses generated by `HTTPError` exceptions using
  reason phrases are now properly ignored.

- Record Flask RESTful and Flask RestPlus exceptions

  Since Flask RESTful and Flask RestPlus handle all errors that are raised in
  their handlers, these errors were not being captured by the normal Flask
  instrumentation in the Python agent. Exception handling has now been added
  for these two components.

- Add request.uri attribute to transaction and error events

  The Python agent will now report request.uri as an attribute on transaction
  events and error events. To disable this feature, add request.uri to the
  attributes.exclude list in the newrelic.ini configuration file.

- Using send_file with Flask Compress middleware may have caused an application
  crash

  When using browser monitoring auto instrumentation on an application using
  Flask Compress, the use of the Flask send_file helper to send html files
  resulted in an application crash. This issue has now been resolved.

- Fix incorrect parenting for traces of coroutines scheduled with asyncio
  gather/ensure_future

  Coroutines scheduled with asyncio gather/ensure_future may have been reported
  as being a child of the wrong function. This issue has now been corrected.

- Add instrumentation hooks for the Cheroot WSGI server

  Any customers using Cheroot with an unsupported application framework will
  now see data reported in New Relic APM.


3.0.0 (2018-03-14)
------------------

- Removed previously deprecated APIs

  The following APIs have been removed:
    - transaction (use current_transaction)
    - name_transaction (use set_transaction_name)
    - Application.record_metric (use Application.record_custom_metric)
    - Application.record_metrics (use Application.record_custom_metrics)
    - Transaction.notice_error (use Transaction.record_exception)
    - Transaction.record_metric (use Transaction.record_custom_metric)
    - Transaction.name_transaction (use Transaction.set_transaction_name)

- Deprecate Transaction.add_user_attribute

  Transaction.add_user_attribute has been deprecated in favor of
  Transaction.add_custom_parameter. Transaction.add_user_attribute will be
  removed in a future release.

- Deprecate Transaction.add_user_attributes

  Transaction.add_user_attributes has been deprecated in favor of
  Transaction.add_custom_parameters. Transaction.add_user_attributes will be
  removed in a future release.

- Deprecate wrap_callable

  wrap_callable has been deprecated in favor of FunctionWrapper.
  wrap_callable will be removed in a future release.

- Remove data-source admin command

  The platform API (used by newrelic-admin data-source) has been removed.
  Please use data sources
  (https://docs.newrelic.com/docs/agents/python-agent/supported-features/
  python-custom-metrics#registering-a-data-source) in place of the platform
  API.

- SSL connections to New Relic are now mandatory.

  Prior to this version, using an SSL connection to New Relic was the default
  behavior. SSL connections are now enforced (not overrideable).

- Add automatic tracing of AIOHTTP 3 middleware

  In addition to the old-style middleware previously supported, the AIOHTTP 3
  style middleware is now automatically traced as part of the AIOHTTP
  instrumentation package.


2.106.0 (2018-02-28)
--------------------

- Support for AIOHTTP 3

  AIOHTTP major version 3 is now supported by the New Relic Python agent.


2.104.0 (2018-02-20)
--------------------

- Using asyncio.gather or asyncio.ensure_future now tracks transaction context.

  Prior to this release, using asyncio.gather or asyncio.ensure_future may
  result in certain traces (such as external calls) not being reported in the
  transaction. Traces scheduled with asyncio.gather or asyncio.ensure_future
  from within the context of a transaction should now be properly attributed to
  the transaction.

- Disabling SSL connections to New Relic has been deprecated

  SSL connections are enabled by default. In a future release, the option to
  disable SSL will be removed.


2.102.0 (2018-02-05)
--------------------

- Time trace APIs (such as function_trace) can now be used with coroutines.

  The following decorator APIs can now be used with native coroutines and generators:

  * function_trace
  * database_trace
  * datastore_trace
  * external_trace
  * message_trace
  * memcache_trace

  Example:

.. code-block:: python

  @function_trace(name='my_coroutine')
  async def my_coroutine():
    await asyncio.sleep(0.1)

- gRPC instrumentation used on Python 2.x can cause a memory leak

  When using gRPC on Python 2, gRPC futures would not be garbage collected
  resulting in a memory leak. gRPC futures will now be garbage collected.

- Instrumentation for Dropbox v8.0 and newer caused error log messages

  Dropbox client version 8.0 or higher raised instrumentation errors. These
  errors did not prevent metrics on Dropbox from being sent. These errors have
  been removed.

- Values from negated ranges were sometimes added to ignore_status_codes

  Negated status codes not found in the current ignore_status_codes were 
  added if they were part of a range of values. This issue has been addressed.


2.100.0 (2017-01-09)
--------------------

- Security Updates

  See the associated `security bulletin <https://docs.newrelic.com/docs/accounts-partnerships/accounts/security-bulletins/security-bulletin-nr18-01>`_.

- Using the aiohttp client results in an application crash

  Under certain circumstances, using the aiohttp client may have resulted in an
  application crash. This issue has been addressed.

- Database queries made with psycopg2 may not have been recorded

  When using the "with" statement to create a cursor, time spent on database
  calls may not have been properly recorded. This issue has been addressed.

- Usage of the pika library resulted in a memory leak

  When using the pika library with New Relic, Channel objects would not be
  cleared from memory as expected. This would result in abnormally high memory
  utilization in some cases. The memory leak has now been fixed.


2.98.0 (2017-11-30)
-------------------

- Enabled reporting of handled exceptions in Django REST Framework

  Exceptions handled by Django REST Framework are now reported if the resulting
  response code is not ignored (see
  https://docs.newrelic.com/docs/agents/python-agent/configuration/python-agent-configuration#error-ignore-status-codes
  for details on ignored status codes).

- Servicing aiohttp websocket requests results in an application crash

  Servicing a websocket request in an aiohttp application may have resulted in
  an application crash when using the New Relic python agent. The application
  will now operate as expected when handling a websocket request.

- Ignore incomplete aiohttp transactions

  In aiohttp, connections can be terminated prior to the HTTP response being
  generated and sent. In those cases, the request handler may be cancelled.
  These transactions are no longer reported.

- Add support for the error_collector.ignore_status_codes setting in Django

  Ignoring exceptions in Django was previously limited to the
  error_collector.ignore_errors configuration option. Ignoring exceptions by
  response status code is now supported for Django through the use of the
  error_collector.ignore_status_codes configuration option.

- Fix to include HTTP status for Tornado transactions

  HTTP status would fail to be added to Tornado transaction events and
  transaction traces. Now http status is automatically added to Tornado
  transaction events in Insights and transaction traces in APM.

- Fix reporting of concurrent external requests in Tornado

  External requests that execute in parallel in a tornado application may
  not have been recorded. This issue has been addressed.


2.96.0 (2017-10-16)
-------------------

- Add instrumentation for aiohttp framework

  Data is now automatically collected for applications using the aiohttp
  framework. Data for aiohttp applications will appear in both APM and
  Insights. Additionally, cross application tracing is supported for incoming
  requests for aiohttp applications. In addition to service maps, aiohttp
  applications will now show the calling application in transaction traces.

- Fix crash for gunicorn gaiohttp driver

  Using gunicorn's gaiohttp worker with New Relic browser monitoring enabled
  may have resulted in an application crash. This crash has been fixed and the
  gaiohttp worker is now fully supported with the New Relic Python Agent.

- Add support for displaying Heroku dyno names.

  Heroku-friendly logic can now be applied to how dyno names are displayed.
  This includes being able to collapse dynos based on prefix.

- Fix crash for pika versions 0.9.x and earlier

  Using the agent with pika versions 0.9.x and earlier could have resulted in
  an application crash. This issue has now been fixed.


2.94.0 (2017-09-19)
-------------------

- Add instrumentation for aiohttp client

  Outbound HTTP requests through the aiohttp library are now recorded. aiohttp
  Cross Application Tracing is now supported for outbound requests. In addition
  to Service Maps, applications accessed through the aiohttp client will now
  appear in transaction traces.

- Fix crash when using psycopg2 v2.7 composable queries

  The psycopg2 library introduced a module to generate SQL dynamically
  (psycopg2.sql) in version 2.7. Passing a Composable type object
  (psycopg2.sql.Composable) to execute or executemany resulted in an
  application crash. The agent now correctly handles psycopg2 Composable
  objects.


2.92.0 (2017-09-06)
-------------------

- Add API for cross application tracing of non-HTTP external services

  A new API is now exposed for implementing cross application tracing in custom
  instrumentation of non-HTTP transport libraries. For usage of this API see
  https://docs.newrelic.com/docs/agents/python-agent/supported-features/cross-application-tracing

- Add instrumentation for gRPC client calls

  Outbound gRPC requests will now show up in APM under the External Services
  tab and in transaction traces.

- Fixes erroneous recording of TastyPie `NotFound` exceptions

  When a TastyPie API view raised a `NotFound` exception resulting in a 404
  response, the agent may have erroneously recorded the exception. This has now
  been fixed.<|MERGE_RESOLUTION|>--- conflicted
+++ resolved
@@ -1,12 +1,9 @@
 unreleased
 ----------
 
-<<<<<<< HEAD
-=======
 5.0.1 (2019-08-09)
 ------------------
 
->>>>>>> e29594e7
 - Fixed a crash when using the Mako template library
 
   When running with the Mako template libraty the agent would attempt
